/*
 * Copyright 2023 the original author or authors.
 * <p>
 * Licensed under the Apache License, Version 2.0 (the "License");
 * you may not use this file except in compliance with the License.
 * You may obtain a copy of the License at
 * <p>
 * https://www.apache.org/licenses/LICENSE-2.0
 * <p>
 * Unless required by applicable law or agreed to in writing, software
 * distributed under the License is distributed on an "AS IS" BASIS,
 * WITHOUT WARRANTIES OR CONDITIONS OF ANY KIND, either express or implied.
 * See the License for the specific language governing permissions and
 * limitations under the License.
 */
package org.openrewrite.kotlin.internal;

import kotlin.Pair;
import org.jetbrains.annotations.NotNull;
import org.jetbrains.kotlin.KtNodeTypes;
import org.jetbrains.kotlin.com.intellij.lang.ASTNode;
import org.jetbrains.kotlin.com.intellij.openapi.util.TextRange;
import org.jetbrains.kotlin.com.intellij.psi.*;
import org.jetbrains.kotlin.com.intellij.psi.impl.source.tree.LeafPsiElement;
import org.jetbrains.kotlin.com.intellij.psi.impl.source.tree.PsiErrorElementImpl;
import org.jetbrains.kotlin.com.intellij.psi.tree.IElementType;
import org.jetbrains.kotlin.com.intellij.psi.util.PsiTreeUtil;
import org.jetbrains.kotlin.fir.FirElement;
import org.jetbrains.kotlin.fir.declarations.FirResolvedImport;
import org.jetbrains.kotlin.fir.references.FirResolvedCallableReference;
import org.jetbrains.kotlin.fir.symbols.impl.FirNamedFunctionSymbol;
import org.jetbrains.kotlin.fir.symbols.impl.FirPropertySymbol;
import org.jetbrains.kotlin.kdoc.psi.api.KDoc;
import org.jetbrains.kotlin.lexer.KtModifierKeywordToken;
import org.jetbrains.kotlin.lexer.KtTokens;
import org.jetbrains.kotlin.parsing.ParseUtilsKt;
import org.jetbrains.kotlin.psi.*;
import org.jetbrains.kotlin.psi.psiUtil.PsiUtilsKt;
import org.openrewrite.ExecutionContext;
import org.openrewrite.FileAttributes;
import org.openrewrite.ParseExceptionResult;
import org.openrewrite.Tree;
import org.openrewrite.internal.EncodingDetectingInputStream;
import org.openrewrite.internal.ListUtils;
import org.openrewrite.internal.lang.NonNull;
import org.openrewrite.internal.lang.Nullable;
import org.openrewrite.java.marker.ImplicitReturn;
import org.openrewrite.java.marker.OmitParentheses;
import org.openrewrite.java.marker.Quoted;
import org.openrewrite.java.marker.TrailingComma;
import org.openrewrite.java.tree.*;
import org.openrewrite.kotlin.KotlinParser;
import org.openrewrite.kotlin.marker.*;
import org.openrewrite.kotlin.tree.K;
import org.openrewrite.marker.Markers;
import org.openrewrite.style.NamedStyles;

import java.nio.charset.Charset;
import java.nio.file.Path;
import java.util.*;
import java.util.function.Predicate;
import java.util.stream.Collectors;

import static java.util.Collections.emptyList;
import static java.util.Collections.singletonList;
import static java.util.Objects.requireNonNull;
import static org.openrewrite.Tree.randomId;

/**
 * PSI based parser
 */
@SuppressWarnings("ConstantValue")
public class KotlinTreeParserVisitor extends KtVisitor<J, ExecutionContext> {
    private final KotlinSource kotlinSource;
    private final PsiElementAssociations psiElementAssociations;
    private final List<NamedStyles> styles;
    private final Path sourcePath;

    @Nullable
    private final FileAttributes fileAttributes;

    private final Charset charset;
    private final Boolean charsetBomMarked;
    private final Stack<KtElement> ownerStack = new Stack<>();
    private final ExecutionContext executionContext;
    private final List<Integer> cRLFLocations;

    public KotlinTreeParserVisitor(KotlinSource kotlinSource,
                                   PsiElementAssociations psiElementAssociations,
                                   List<NamedStyles> styles,
                                   @Nullable Path relativeTo,
                                   ExecutionContext ctx) {
        this.kotlinSource = kotlinSource;
        this.psiElementAssociations = psiElementAssociations;
        this.styles = styles;
        sourcePath = kotlinSource.getInput().getRelativePath(relativeTo);
        fileAttributes = kotlinSource.getInput().getFileAttributes();
        EncodingDetectingInputStream stream = kotlinSource.getInput().getSource(ctx);
        charset = stream.getCharset();
        charsetBomMarked = stream.isCharsetBomMarked();
        ownerStack.push(kotlinSource.getKtFile());
        executionContext = ctx;
        cRLFLocations = kotlinSource.getCRLFLocations();
    }

    public K.CompilationUnit parse() {
        return (K.CompilationUnit) visitKtFile(kotlinSource.getKtFile(), executionContext);
    }

    @Override
    public J visitParenthesizedExpression(KtParenthesizedExpression expression, ExecutionContext data) {
        assert expression.getExpression() != null;

        PsiElement rPar = expression.getLastChild();
        if (rPar == null || !(")".equals(rPar.getText()))) {
            throw new UnsupportedOperationException("TODO");
        }

        return new J.Parentheses<>(
                randomId(),
                deepPrefix(expression),
                Markers.EMPTY,
                padRight(expression.getExpression().accept(this, data), prefix(rPar))
        );
    }

    @Override
    public J visitForExpression(KtForExpression expression, ExecutionContext data) {
        return new J.ForEachLoop(
                randomId(),
                deepPrefix(expression),
                Markers.EMPTY,
                new J.ForEachLoop.Control(
                        randomId(),
                        prefix(expression.getLeftParenthesis()),
                        Markers.EMPTY,
                        padRight((J.VariableDeclarations) requireNonNull(expression.getLoopParameter()).accept(this, data), suffix(expression.getLoopParameter())),
                        padRight(requireNonNull(expression.getLoopRange()).accept(this, data)
                                .withPrefix(prefix(expression.getLoopRange().getParent())), suffix(expression.getLoopRange().getParent()))
                ),
                padRight(requireNonNull(expression.getBody()).accept(this, data)
                        .withPrefix(prefix(expression.getBody().getParent())), suffix(expression.getBody()))
        );
    }

    @Override
    public J visitAnnotatedExpression(KtAnnotatedExpression expression, ExecutionContext data) {
        List<KtAnnotationEntry> ktAnnotations = expression.getAnnotationEntries();
        List<J.Annotation> annotations = new ArrayList<>(ktAnnotations.size());

        for (int i = 0; i < ktAnnotations.size(); i++) {
            KtAnnotationEntry ktAnnotation = ktAnnotations.get(i);
            J.Annotation anno = (J.Annotation) ktAnnotation.accept(this, data);
            if (i == 0) {
                anno = anno.withPrefix(merge(prefix(expression), anno.getPrefix()));
            }
            annotations.add(anno);
        }

        return new K.AnnotatedExpression(
                randomId(),
                Markers.EMPTY,
                annotations,
                convertToExpression(requireNonNull(expression.getBaseExpression()).accept(this, data))
        );
    }

    @Override
    public J visitAnnotationUseSiteTarget(KtAnnotationUseSiteTarget annotationTarget, ExecutionContext data) {
        return createIdentifier(annotationTarget, type(annotationTarget));
    }

    @Override
    public J visitAnonymousInitializer(KtAnonymousInitializer initializer, ExecutionContext data) {
        throw new UnsupportedOperationException("TODO");
    }

    @Override
    public J visitArrayAccessExpression(KtArrayAccessExpression expression, ExecutionContext data) {
        Markers markers = Markers.EMPTY;
        Expression selectExpr = convertToExpression(requireNonNull(expression.getArrayExpression()).accept(this, data));
        JRightPadded<Expression> select = padRight(selectExpr, suffix(expression.getArrayExpression()));
        JavaType.Method type = methodInvocationType(expression);
        J.Identifier name = createIdentifier("<get>", Space.EMPTY, type);

        markers = markers.addIfAbsent(new IndexedAccess(randomId()));
        List<KtExpression> indexExpressions = expression.getIndexExpressions();
        List<JRightPadded<Expression>> expressions = new ArrayList<>();

        for (int i = 0; i < indexExpressions.size(); i++) {
            KtExpression indexExp = indexExpressions.get(i);
            JRightPadded<Expression> rp = padRight(convertToExpression(indexExp.accept(this, data)), suffix(indexExp));
            expressions.add(maybeTrailingComma(indexExp, rp, i == indexExpressions.size() - 1));
        }

        JContainer<Expression> args = JContainer.build(Space.EMPTY, expressions, markers);
        return new J.MethodInvocation(
                randomId(),
                prefix(expression),
                markers,
                select,
                null,
                name,
                args,
                type
        );
    }

    @Override
    public J visitBackingField(KtBackingField accessor, ExecutionContext data) {
        throw new UnsupportedOperationException("TODO");
    }

    @Override
    public J visitBinaryWithTypeRHSExpression(KtBinaryExpressionWithTypeRHS expression, ExecutionContext data) {
        IElementType type = expression.getOperationReference().getReferencedNameElementType();

        if (type == KtTokens.AS_KEYWORD || type == KtTokens.AS_SAFE) {
            TypeTree clazz = (TypeTree) (requireNonNull(expression.getRight()).accept(this, data));
            Markers markers = Markers.EMPTY;
            if (type == KtTokens.AS_SAFE) {
                markers = markers.addIfAbsent(new IsNullSafe(randomId(), Space.EMPTY));
            }

            return new J.TypeCast(
                    randomId(),
                    deepPrefix(expression),
                    markers,
                    new J.ControlParentheses<>(
                            randomId(),
                            suffix(expression.getLeft()),
                            Markers.EMPTY,
                            JRightPadded.build(clazz)
                    ),
                    convertToExpression(expression.getLeft().accept(this, data))
            );
        }

        throw new UnsupportedOperationException("TODO");
    }

    @Override
    public J visitBlockStringTemplateEntry(KtBlockStringTemplateEntry entry, ExecutionContext data) {
        J tree = requireNonNull(entry.getExpression()).accept(this, data);
        boolean inBraces = true;

        return new K.KString.Value(
                randomId(),
                Space.EMPTY,
                Markers.EMPTY,
                tree,
                suffix(entry.getExpression()),
                inBraces
        );
    }

    @Override
    public J visitBreakExpression(KtBreakExpression expression, ExecutionContext data) {
        return new J.Break(
                randomId(),
                deepPrefix(expression),
                Markers.EMPTY,
                expression.getTargetLabel() != null ? createIdentifier(requireNonNull(expression.getTargetLabel().getIdentifier()), null) : null
        );
    }

    @Override
    public J visitCallableReferenceExpression(KtCallableReferenceExpression expression, ExecutionContext data) {
        FirElement firElement = psiElementAssociations.primary(expression.getCallableReference());
        FirResolvedCallableReference reference;
        if (!(firElement instanceof FirResolvedCallableReference)) {
            throw new UnsupportedOperationException(String.format("Unsupported callable reference: fir: %s, psi : %s with code: %s | sub-psi : %s | sub-fir : %s",
                    firElement == null ? "null" : firElement.getClass().getName(),
                    expression.getClass().getName(),
                    expression.getText(),
                    PsiTreePrinter.print(expression),
                    PsiTreePrinter.print(psiElementAssociations.primary(expression))));
        } else {
            reference = (FirResolvedCallableReference) psiElementAssociations.primary(expression.getCallableReference());
        }
        JavaType.Method methodReferenceType = null;
        if (reference != null && reference.getResolvedSymbol() instanceof FirNamedFunctionSymbol) {
            methodReferenceType = psiElementAssociations.getTypeMapping().methodDeclarationType(
                    ((FirNamedFunctionSymbol) reference.getResolvedSymbol()).getFir(),
                    expression.getReceiverExpression()
            );
        }
        JavaType.Variable fieldReferenceType = null;
        if (reference != null && reference.getResolvedSymbol() instanceof FirPropertySymbol) {
            fieldReferenceType = psiElementAssociations.getTypeMapping().variableType(
                    ((FirPropertySymbol) reference.getResolvedSymbol()).getFir(),
                    expression.getReceiverExpression()
            );
        }
        JRightPadded<Expression> receiver;
        if (expression.getReceiverExpression() == null) {
            receiver = padRight(new J.Empty(randomId(), Space.EMPTY, Markers.EMPTY),
                    prefix(expression.findColonColon()));
        } else {
            Expression receiverExp = convertToExpression(expression.getReceiverExpression().accept(this, data));
            if (expression.getHasQuestionMarks()) {
                PsiElement questionMark = PsiTreeUtil.findSiblingForward(expression.getFirstChild(), KtTokens.QUEST, null);
                receiverExp = receiverExp.withMarkers(receiverExp.getMarkers().addIfAbsent(new IsNullable(randomId(), prefix(questionMark))));
            }
            receiver = padRight(receiverExp, prefix(expression.findColonColon()));
        }

        return new J.MemberReference(
                randomId(),
                deepPrefix(expression),
                Markers.EMPTY,
                receiver,
                null,
                padLeft(prefix(expression.getLastChild()), expression.getCallableReference().accept(this, data).withPrefix(Space.EMPTY)),
                type(expression),
                methodReferenceType,
                fieldReferenceType
        );
    }

    @Override
    public J visitCatchSection(KtCatchClause catchClause, ExecutionContext data) {
        J.VariableDeclarations paramDecl = (J.VariableDeclarations) requireNonNull(catchClause.getCatchParameter()).accept(this, data);
        J.Block body = (J.Block) requireNonNull(catchClause.getCatchBody()).accept(this, data);
        return new J.Try.Catch(
                randomId(),
                deepPrefix(catchClause),
                Markers.EMPTY,
                new J.ControlParentheses<>(
                        randomId(),
                        prefix(catchClause.getParameterList()),
                        Markers.EMPTY,
                        padRight(paramDecl, endFixAndSuffix(catchClause.getCatchParameter()))
                ),
                body
        );
    }

    @Override
    public J visitClassInitializer(KtClassInitializer initializer, ExecutionContext data) {
        J.Block staticInit = requireNonNull(initializer.getBody()).accept(this, data).withPrefix(deepPrefix(initializer));
        staticInit = staticInit.getPadding().withStatic(padRight(true, prefix(initializer.getBody())));
        return staticInit;
    }

    @Override
    public J visitClassLiteralExpression(KtClassLiteralExpression expression, ExecutionContext data) {
        return new J.MemberReference(
                randomId(),
                deepPrefix(expression),
                Markers.EMPTY,
                padRight(convertToExpression(requireNonNull(expression.getReceiverExpression()).accept(this, data)),
                        prefix(expression.findColonColon())),
                null,
                padLeft(prefix(expression.getLastChild()), createIdentifier("class", Space.EMPTY, null)),
                type(expression),
                null,
                null
        );
    }

    @Override
    public J visitClassOrObject(KtClassOrObject classOrObject, ExecutionContext data) {
        // Should never happen, as both `visitClass()` and `visitObjectDeclaration()` are implemented
        throw new IllegalArgumentException("Unsupported declaration: " + classOrObject.getText());
    }

    @Override
    public J visitCollectionLiteralExpression(KtCollectionLiteralExpression expression, ExecutionContext data) {
        JContainer<Expression> elements;
        if (expression.getInnerExpressions().isEmpty()) {
            elements = JContainer.build(singletonList(
                    padRight(new J.Empty(randomId(), Space.EMPTY, Markers.EMPTY), prefix(expression.getRightBracket()))));
        } else {
            List<JRightPadded<Expression>> rps = new ArrayList<>(expression.getInnerExpressions().size());
            for (KtExpression ktExpression : expression.getInnerExpressions()) {
                rps.add(padRight(convertToExpression(ktExpression.accept(this, data)), suffix(ktExpression)));
            }

            if (expression.getTrailingComma() != null) {
                rps = ListUtils.mapLast(rps, rp -> rp.withMarkers(rp.getMarkers()
                        .addIfAbsent(new TrailingComma(randomId(), suffix(expression.getTrailingComma())))));
            }

            elements = JContainer.build(Space.EMPTY, rps, Markers.EMPTY);
        }

        return new K.ListLiteral(
                randomId(),
                deepPrefix(expression),
                Markers.EMPTY,
                elements,
                type(expression)
        );
    }

    @Override
    public J visitConstructorCalleeExpression(KtConstructorCalleeExpression constructorCalleeExpression, ExecutionContext data) {
        J j = requireNonNull(constructorCalleeExpression.getTypeReference()).accept(this, data);
        return j.withPrefix(merge(j.getPrefix(), deepPrefix(constructorCalleeExpression)));
    }

    @Override
    public J visitConstructorDelegationCall(KtConstructorDelegationCall call, ExecutionContext data) {
        throw new UnsupportedOperationException("TODO");
    }

    @Override
    public J visitContextReceiverList(KtContextReceiverList contextReceiverList, ExecutionContext data) {
        throw new UnsupportedOperationException("TODO");
    }

    @Override
    public J visitContinueExpression(KtContinueExpression expression, ExecutionContext data) {
        return new J.Continue(
                randomId(),
                deepPrefix(expression),
                Markers.EMPTY,
                expression.getTargetLabel() != null ? createIdentifier(requireNonNull(expression.getTargetLabel().getIdentifier()), null) : null
        );
    }

    @Override
    public J visitDeclaration(KtDeclaration dcl, ExecutionContext data) {
        throw new UnsupportedOperationException("TODO");
    }

    @Override
    public J visitDelegatedSuperTypeEntry(KtDelegatedSuperTypeEntry specifier, ExecutionContext data) {
        TypeTree element = (TypeTree) requireNonNull(specifier.getTypeReference()).accept(this, data);
        Expression expr = convertToExpression(requireNonNull(specifier.getDelegateExpression()).accept(this, data));
        return new K.DelegatedSuperType(randomId(), Markers.EMPTY, element, suffix(specifier.getTypeReference()), expr).withPrefix(prefix(specifier));
    }

    @Override
    public J visitDestructuringDeclarationEntry(KtDestructuringDeclarationEntry multiDeclarationEntry, ExecutionContext data) {
        return createIdentifier(multiDeclarationEntry, type(multiDeclarationEntry)).withPrefix(prefix(multiDeclarationEntry));
    }

    @Override
    public J visitDoubleColonExpression(KtDoubleColonExpression expression, ExecutionContext data) {
        throw new UnsupportedOperationException("TODO");
    }

    @Override
    public J visitDoWhileExpression(KtDoWhileExpression expression, ExecutionContext data) {
        JRightPadded<Statement> body;
        if (expression.getBody() != null) {
            body = JRightPadded.build(requireNonNull(expression.getBody()).accept(this, data)
                    .withPrefix(prefix(expression.getBody().getParent())));
        } else {
            J.Block emptyBlock = new J.Block(
                    randomId(),
                    Space.EMPTY,
                    Markers.EMPTY.add(new OmitBraces(randomId())),
                    new JRightPadded<>(false, Space.EMPTY, Markers.EMPTY),
                    emptyList(),
                    Space.EMPTY
            );
            body = padRight(emptyBlock, Space.EMPTY);
        }

        return new J.DoWhileLoop(
                randomId(),
                deepPrefix(expression),
                Markers.EMPTY,
                body,
                padLeft(prefix(expression.getWhileKeyword()), mapControlParentheses(requireNonNull(expression.getCondition()), data).withPrefix(prefix(expression.getLeftParenthesis())))
        );
    }

    private J.ControlParentheses<Expression> mapControlParentheses(KtExpression expression, ExecutionContext data) {
        return new J.ControlParentheses<>(
                randomId(),
                deepPrefix(expression.getParent()),
                Markers.EMPTY,
                padRight(convertToExpression(expression.accept(this, data))
                        .withPrefix(prefix(expression.getParent())), suffix(expression.getParent())
                )
        );
    }

    @Override
    public J visitDynamicType(KtDynamicType type, ExecutionContext data) {
        throw new UnsupportedOperationException("TODO");
    }

    @Override
    public J visitEnumEntry(KtEnumEntry enumEntry, ExecutionContext data) {
        List<J.Annotation> annotations = new ArrayList<>();
        if (!enumEntry.getAnnotationEntries().isEmpty()) {
            mapModifiers(enumEntry.getModifierList(), annotations, emptyList(), data);
        }

        Set<PsiElement> consumedSpaces = preConsumedInfix(enumEntry);

        // TODO: in java the EnumValue has a type of JavaType.Variable with a null fieldType.
        J.Identifier name = createIdentifier(requireNonNull(enumEntry.getNameIdentifier()), type(enumEntry), consumedSpaces);
        J.NewClass initializer = null;

        if (enumEntry.getInitializerList() != null) {
            // TODO: this creates an empty init with no type attribution: enum class Foo { BAR() }
            //   Add constructor method type.
            initializer = (J.NewClass) enumEntry.getInitializerList().accept(this, data);
        }

        if (enumEntry.getBody() != null) {
            J.Block body = (J.Block) enumEntry.getBody().accept(this, data);

            if (initializer != null) {
                initializer = initializer.withBody(body);
            } else {
                Markers markers = Markers.EMPTY.addIfAbsent(new Implicit(randomId()));
                JContainer<Expression> args = JContainer.empty();
                args = args.withMarkers(Markers.build(singletonList(new OmitParentheses(randomId()))));
                initializer = new J.NewClass(
                        randomId(),
                        Space.EMPTY,
                        markers,
                        null,
                        Space.EMPTY,
                        null,
                        args,
                        body,
                        null
                );
            }
        }

        return new J.EnumValue(
                randomId(),
                deepPrefix(enumEntry),
                Markers.EMPTY,
                annotations,
                name,
                initializer
        );
    }

    @Override
    public J visitEscapeStringTemplateEntry(KtEscapeStringTemplateEntry entry, ExecutionContext data) {
        return new J.Literal(
                randomId(),
                Space.EMPTY,
                Markers.EMPTY,
                entry.getText(),
                entry.getText(),
                null,
                JavaType.Primitive.String
        ).withPrefix(deepPrefix(entry));
    }

    @Override
    public J visitExpression(KtExpression expression, ExecutionContext data) {
        if (expression instanceof KtFunctionLiteral) {
            KtFunctionLiteral ktFunctionLiteral = (KtFunctionLiteral) expression;
            Markers markers = Markers.EMPTY;
            ktFunctionLiteral.getLBrace();

            List<KtParameter> valueParameters = ktFunctionLiteral.getValueParameters();
            List<JRightPadded<J>> valueParams = new ArrayList<>(valueParameters.size());

            if (!valueParameters.isEmpty()) {
                for (int i = 0; i < valueParameters.size(); i++) {
                    KtParameter ktParameter = valueParameters.get(i);
                    J expr = ktParameter.accept(this, data).withPrefix(prefix(ktParameter));
                    valueParams.add(maybeTrailingComma(ktParameter, padRight(expr, suffix(ktParameter)), i == valueParameters.size() - 1));
                }
            } else if (ktFunctionLiteral.getArrow() != null) {
                valueParams.add(padRight(new J.Empty(randomId(), Space.EMPTY, Markers.EMPTY), Space.EMPTY));
            }

            J.Lambda.Parameters params = new J.Lambda.Parameters(randomId(), prefix(ktFunctionLiteral.getValueParameterList()), Markers.EMPTY, false, valueParams);

            J.Block body = (J.Block) requireNonNull(ktFunctionLiteral.getBodyExpression()).accept(this, data);
            body = body.withEnd(endFixAndSuffix(ktFunctionLiteral.getBodyExpression()));

            return new J.Lambda(
                    randomId(),
                    deepPrefix(expression),
                    markers,
                    params,
                    prefix(ktFunctionLiteral.getArrow()),
                    body,
                    null
            );
        }

        throw new UnsupportedOperationException("TODO");
    }

    @Override
    public J visitExpressionWithLabel(KtExpressionWithLabel expression, ExecutionContext data) {
        throw new UnsupportedOperationException("TODO");
    }

    @Override
    public J visitFileAnnotationList(KtFileAnnotationList fileAnnotationList, ExecutionContext data) {
        throw new UnsupportedOperationException("TODO");
    }

    @Override
    public J visitFinallySection(KtFinallySection finallySection, ExecutionContext data) {
        return finallySection.getFinalExpression().accept(this, data);
    }

    @Override
    public J visitFunctionType(KtFunctionType type, ExecutionContext data) {
        List<JRightPadded<TypeTree>> params;
        Set<PsiElement> consumedSpaces = new HashSet<>();

        if (type.getParameters().isEmpty()) {
            params = singletonList(JRightPadded
                    .<TypeTree>build(new J.Empty(randomId(), prefix(requireNonNull(requireNonNull(type.getParameterList()).getNode().findChildByType(KtTokens.RPAR)).getPsi()), Markers.EMPTY))
                    .withAfter(Space.EMPTY));
        } else {
            params = new ArrayList<>();
            List<KtParameter> parameters = type.getParameters();
            for (int i = 0; i < parameters.size(); i++) {
                KtParameter ktParameter = parameters.get(i);
                TypeTree typeTree;
                if (ktParameter.getNameIdentifier() != null) {
                    typeTree = new K.FunctionType.Parameter(
                            randomId(),
                            Markers.EMPTY.addIfAbsent(new TypeReferencePrefix(randomId(), prefix(ktParameter.getColon()))),
                            createIdentifier(ktParameter.getNameIdentifier(), null),
                            (TypeTree) requireNonNull(ktParameter.getTypeReference()).accept(this, data)
                    );
                } else {
                    typeTree = (TypeTree) requireNonNull(ktParameter.getTypeReference()).accept(this, data);
                }
                params.add(maybeTrailingComma(ktParameter, padRight(typeTree.withPrefix(prefix(ktParameter)), endFixAndSuffix(ktParameter)), i == parameters.size() - 1));
            }
        }

        JContainer<TypeTree> parameters = JContainer.build(prefix(type.getParameterList()), params, Markers.EMPTY);
        if (type.getFirstChild() == type.getParameterList()) {
            parameters = parameters.withBefore(prefix(type));
            consumedSpaces.add(findFirstPrefixSpace(type));
        }

        return new K.FunctionType(
                randomId(),
                prefix(type, consumedSpaces),
                Markers.EMPTY,
                emptyList(), // TODO
                emptyList(), // TODO
                type.getReceiver() != null ? padRight((NameTree) requireNonNull(type.getReceiverTypeReference()).accept(this, data), suffix(type.getReceiver())) : null,
                parameters,
                suffix(type.getParameterList()),
                padRight((TypedTree) requireNonNull(type.getReturnTypeReference()).accept(this, data), suffix(type))
        );
    }

    @Override
    public J visitImportAlias(KtImportAlias importAlias, ExecutionContext data) {
        throw new UnsupportedOperationException("TODO");
    }

    @Override
    public J visitImportList(KtImportList importList, ExecutionContext data) {
        throw new UnsupportedOperationException("TODO");
    }

    @Override
    public J visitInitializerList(KtInitializerList list, ExecutionContext data) {
        List<KtSuperTypeListEntry> entries = list.getInitializers();
        if (entries.size() > 1) {
            throw new UnsupportedOperationException("TODO");
        }

        if (!(entries.get(0) instanceof KtSuperTypeCallEntry)) {
            throw new UnsupportedOperationException("TODO");
        }

        Markers markers = Markers.EMPTY.addIfAbsent(new Implicit(randomId()));

        KtSuperTypeCallEntry superTypeCallEntry = (KtSuperTypeCallEntry) entries.get(0);
        JContainer<Expression> args;

        if (!superTypeCallEntry.getValueArguments().isEmpty()) {
            args = mapValueArguments(superTypeCallEntry.getValueArgumentList(), data);
        } else {
            KtValueArgumentList ktArgList = superTypeCallEntry.getValueArgumentList();
            args = JContainer.build(
                    prefix(ktArgList),
                    singletonList(padRight(new J.Empty(randomId(), ktArgList != null ? prefix(ktArgList.getRightParenthesis()) : Space.EMPTY, Markers.EMPTY), Space.EMPTY)
                    ),
                    markers
            );
        }

        return new J.NewClass(
                randomId(),
                deepPrefix(list),
                markers,
                null,
                Space.EMPTY,
                null,
                args,
                null,
                null // TODO
        );
    }

    @Override
    public J visitIntersectionType(KtIntersectionType definitelyNotNullType, ExecutionContext data) {
        List<JRightPadded<TypeTree>> rps = new ArrayList<>(2);
        TypeTree left = (TypeTree) requireNonNull(definitelyNotNullType.getLeftTypeRef()).accept(this, data);
        TypeTree right = (TypeTree) requireNonNull(definitelyNotNullType.getRightTypeRef()).accept(this, data);
        rps.add(padRight(left, suffix(definitelyNotNullType.getLeftTypeRef())));
        rps.add(padRight(right, Space.EMPTY));
        JContainer<TypeTree> bounds = JContainer.build(
                Space.EMPTY,
                rps,
                Markers.EMPTY
        );

        return new J.IntersectionType(randomId(), prefix(definitelyNotNullType), Markers.EMPTY, bounds);
    }

    @Override
    public J visitIsExpression(KtIsExpression expression, ExecutionContext data) {
        Markers markers = Markers.EMPTY;

        Expression element = convertToExpression(expression.getLeftHandSide().accept(this, data));

        if (expression.getOperationReference().getReferencedNameElementType() == KtTokens.NOT_IS) {
            markers = markers.addIfAbsent(new NotIs(randomId()));
        }

        J clazz = requireNonNull(expression.getTypeReference()).accept(this, data);

        return new J.InstanceOf(
                randomId(),
                deepPrefix(expression),
                markers,
                padRight(element, prefix(expression.getOperationReference())),
                clazz,
                null,
                type(expression)
        );
    }

    @Override
    public J visitLabeledExpression(KtLabeledExpression expression, ExecutionContext data) {
        J j = requireNonNull(expression.getBaseExpression()).accept(this, data);
        return new J.Label(
                randomId(),
                deepPrefix(expression),
                Markers.EMPTY,
                padRight(createIdentifier(requireNonNull(expression.getNameIdentifier()), null),
                        suffix(expression.getNameIdentifier())
                ),
                convertToStatement(j)
        );
    }

    @Override
    public J visitLambdaExpression(KtLambdaExpression expression, ExecutionContext data) {
        KtFunctionLiteral functionLiteral = expression.getFunctionLiteral();
        return functionLiteral.accept(this, data).withPrefix(prefix(expression));
    }

    @Override
    public J visitLiteralStringTemplateEntry(KtLiteralStringTemplateEntry entry, ExecutionContext data) {
        if (!(entry.getFirstChild() instanceof LeafPsiElement)) {
            throw new UnsupportedOperationException("Unsupported KtStringTemplateEntry child");
        }

        String value = maybeAdjustCRLF(entry);
        boolean quoted = entry.getPrevSibling().getNode().getElementType() == KtTokens.OPEN_QUOTE &&
                         entry.getNextSibling().getNode().getElementType() == KtTokens.CLOSING_QUOTE;

        String valueSource = quoted ? "\"" + value + "\"" : value;

        return new J.Literal(
                Tree.randomId(),
                Space.EMPTY,
                Markers.EMPTY,
                value,
                valueSource,
                null,
                JavaType.Primitive.String
        );
    }

    @Override
    public J visitLoopExpression(KtLoopExpression loopExpression, ExecutionContext data) {
        throw new UnsupportedOperationException("TODO");
    }

    @Override
    public J visitModifierList(KtModifierList list, ExecutionContext data) {
        throw new UnsupportedOperationException("Use mapModifiers instead");
    }

    @Override
    public J visitNamedDeclaration(KtNamedDeclaration declaration, ExecutionContext data) {
        throw new UnsupportedOperationException("TODO");
    }

    @Override
    public J visitNullableType(KtNullableType nullableType, ExecutionContext data) {
        TypeTree typeTree = (TypeTree) requireNonNull(nullableType.getInnerType()).accept(this, data);

        if (typeTree instanceof K.FunctionType && nullableType.getModifierList() != null) {
            List<J.Annotation> leadingAnnotations = new ArrayList<>();
            List<J.Modifier> modifiers = mapModifiers(nullableType.getModifierList(), leadingAnnotations, emptyList(), data);

            if (!leadingAnnotations.isEmpty()) {
                leadingAnnotations = ListUtils.mapFirst(leadingAnnotations, anno -> anno.withPrefix(merge(deepPrefix(nullableType.getModifierList()), anno.getPrefix())));
            } else if (!modifiers.isEmpty()) {
                modifiers = ListUtils.mapFirst(modifiers, mod -> mod.withPrefix(merge(deepPrefix(nullableType.getModifierList()), mod.getPrefix())));
            }

            typeTree = ((K.FunctionType) typeTree).withModifiers(modifiers).withLeadingAnnotations(leadingAnnotations);
        }

        return typeTree.withPrefix(merge(deepPrefix(nullableType), typeTree.getPrefix()))
                .withMarkers(typeTree.getMarkers().addIfAbsent(new IsNullable(randomId(),
                        prefix((PsiElement) nullableType.getQuestionMarkNode())
                )));
    }

    @Override
    public J visitParameter(KtParameter parameter, ExecutionContext data) {
        Markers markers = Markers.EMPTY;
        List<J.Annotation> leadingAnnotations = new ArrayList<>();
        List<J.Annotation> lastAnnotations = new ArrayList<>();
        List<J.Modifier> modifiers = new ArrayList<>();
        TypeTree typeExpression = null;
        List<JRightPadded<J.VariableDeclarations.NamedVariable>> vars = new ArrayList<>(1);
        Set<PsiElement> consumedSpaces = preConsumedInfix(parameter);

        if (!parameter.getAnnotations().isEmpty()) {
            throw new UnsupportedOperationException("TODO");
        }

        // todo, simplify this logic
        int valOrVarOffset = parameter.getValOrVarKeyword() != null ? parameter.getValOrVarKeyword().getTextOffset() : -1;
        int modifierOffset = parameter.getModifierList() != null ? parameter.getModifierList().getTextOffset() : -1;

        if (valOrVarOffset < modifierOffset) {
            if (parameter.getValOrVarKeyword() != null) {
                modifiers.add(mapModifier(parameter.getValOrVarKeyword(), Collections.emptyList(), consumedSpaces));
            }

            if (parameter.getModifierList() != null) {
                modifiers.addAll(mapModifiers(parameter.getModifierList(), leadingAnnotations, lastAnnotations, data));
            }
        } else {
            if (parameter.getModifierList() != null) {
                modifiers.addAll(mapModifiers(parameter.getModifierList(), leadingAnnotations, lastAnnotations, data));
            }

            if (parameter.getValOrVarKeyword() != null) {
                modifiers.add(mapModifier(parameter.getValOrVarKeyword(), Collections.emptyList(), consumedSpaces));
            }
        }

        if (parameter.getDestructuringDeclaration() != null) {
            return mapDestructuringDeclaration(parameter.getDestructuringDeclaration(), data)
                    .withPrefix(prefix(parameter));
        }

        JavaType.Variable vt = variableType(parameter, owner(parameter));
        J.Identifier name = createIdentifier(requireNonNull(parameter.getNameIdentifier()), vt, consumedSpaces);

        if (parameter.getTypeReference() != null) {
            typeExpression = (TypeTree) parameter.getTypeReference().accept(this, data);
            // TODO: get type from IR of KtProperty.
        }

        JLeftPadded<Expression> initializer =
                parameter.getDefaultValue() != null ? padLeft(prefix(parameter.getEqualsToken()), convertToExpression(parameter.getDefaultValue().accept(this, data))) : null;

        J.VariableDeclarations.NamedVariable namedVariable = new J.VariableDeclarations.NamedVariable(
                randomId(),
                Space.EMPTY,
                Markers.EMPTY,
                name,
                emptyList(),
                initializer,
                vt
        );

        vars.add(padRight(namedVariable, prefix(parameter.getColon())));

        return new J.VariableDeclarations(
                randomId(),
                deepPrefix(parameter),
                markers,
                leadingAnnotations,
                modifiers,
                typeExpression,
                null,
                emptyList(),
                vars
        );
    }

    @Override
    public J visitParameterList(KtParameterList list, ExecutionContext data) {
        throw new UnsupportedOperationException("Unsupported, use mapParameters() instead");
    }

    @Override
    public J visitPrimaryConstructor(KtPrimaryConstructor constructor, ExecutionContext data) {
        if (constructor.getBodyExpression() != null) {
            throw new UnsupportedOperationException("TODO");
        }

        List<J.Annotation> leadingAnnotations = new ArrayList<>();
        List<J.Modifier> modifiers = new ArrayList<>();
        Set<PsiElement> consumedSpaces = preConsumedInfix(constructor);

        if (constructor.getModifierList() != null) {
            KtModifierList ktModifierList = constructor.getModifierList();
            modifiers.addAll(mapModifiers(ktModifierList, leadingAnnotations, emptyList(), data));
        }

        if (constructor.getConstructorKeyword() != null) {
            modifiers.add(mapModifier(constructor.getConstructorKeyword(), Collections.emptyList(), consumedSpaces));
        }

        JavaType.Method type = methodDeclarationType(constructor);
        J.Identifier name = new J.Identifier(
                randomId(),
                Space.EMPTY,
                Markers.EMPTY,
                emptyList(),
                "<constructor>",
                type,
                null
        );

        JContainer<Statement> params;

        if (constructor.getValueParameterList() != null) {
            params = JContainer.build(
                    prefix(constructor.getValueParameterList(), preConsumedInfix(constructor)),
                    mapParameters(constructor.getValueParameterList(), data),
                    Markers.EMPTY);
        } else {
            throw new UnsupportedOperationException("TODO");
        }

        return mapType(new J.MethodDeclaration(
                randomId(),
                deepPrefix(constructor),
                Markers.build(singletonList(new PrimaryConstructor(randomId()))),
                leadingAnnotations,
                modifiers,
                null,
                null,
                new J.MethodDeclaration.IdentifierWithAnnotations(
                        name.withMarkers(name.getMarkers().addIfAbsent(new Implicit(randomId()))),
                        emptyList()
                ),
                params,
                null,
                null,
                null,
                type
        ));
    }

    @Override
    public J visitPropertyAccessor(KtPropertyAccessor accessor, ExecutionContext data) {
        Markers markers = Markers.EMPTY;
        List<J.Annotation> leadingAnnotations = new ArrayList<>();
        List<J.Modifier> modifiers = mapModifiers(accessor.getModifierList(), leadingAnnotations, emptyList(), data);
        TypeTree returnTypeExpression = null;
        List<J.Annotation> lastAnnotations = new ArrayList<>();
        JContainer<Statement> params;
        J.Block body = null;
        Set<PsiElement> consumedSpaces = preConsumedInfix(accessor);

        JavaType.Method type = methodDeclarationType(accessor);
        J.Identifier name = createIdentifier(accessor.getNamePlaceholder().getText(),
                prefix(accessor.getNamePlaceholder(), consumedSpaces),
                type);

        List<KtParameter> ktParameters = accessor.getValueParameters();
        if (!ktParameters.isEmpty()) {
            if (ktParameters.size() != 1) {
                throw new UnsupportedOperationException("TODO");
            }

            List<JRightPadded<Statement>> parameters = new ArrayList<>();
            for (KtParameter ktParameter : ktParameters) {
                Statement stmt = convertToStatement(ktParameter.accept(this, data).withPrefix(prefix(ktParameter.getParent())));
                parameters.add(padRight(stmt, prefix(accessor.getRightParenthesis())));
            }

            params = JContainer.build(prefix(accessor.getLeftParenthesis()), parameters, Markers.EMPTY);
        } else {
            params = JContainer.build(
                    prefix(accessor.getLeftParenthesis()),
                    singletonList(padRight(new J.Empty(randomId(), prefix(accessor.getRightParenthesis()), Markers.EMPTY), Space.EMPTY)),
                    Markers.EMPTY
            );
        }

        if (accessor.getReturnTypeReference() != null) {
            markers = markers.addIfAbsent(new TypeReferencePrefix(randomId(), suffix(accessor.getRightParenthesis())));
            returnTypeExpression = accessor.getReturnTypeReference().accept(this, data).withPrefix(prefix(accessor.getReturnTypeReference()));
        }

        if (accessor.getBodyBlockExpression() != null) {
            body = accessor.getBodyBlockExpression().accept(this, data).withPrefix(prefix(accessor.getBodyBlockExpression()));
        } else if (accessor.getBodyExpression() != null) {
            body = convertToBlock(accessor.getBodyExpression(), data).withPrefix(prefix(accessor.getEqualsToken()));
        } else {
            params = JContainer.empty();
            params = params.withBefore(Space.EMPTY)
                    .withMarkers(Markers.EMPTY.addIfAbsent(new OmitParentheses(randomId())));
        }

        return mapType(new J.MethodDeclaration(
                randomId(),
                deepPrefix(accessor),
                markers,
                leadingAnnotations,
                modifiers,
                null,
                returnTypeExpression,
                new J.MethodDeclaration.IdentifierWithAnnotations(
                        name,
                        lastAnnotations
                ),
                params,
                null,
                body,
                null,
                type
        ));
    }

    @Override
    public J visitQualifiedExpression(KtQualifiedExpression expression, ExecutionContext data) {
        Expression receiver = convertToExpression(expression.getReceiverExpression().accept(this, data));
        Expression selector = convertToExpression(requireNonNull(expression.getSelectorExpression()).accept(this, data));
        if (selector instanceof J.MethodInvocation) {
            J.MethodInvocation methodInvocation = (J.MethodInvocation) selector;
            return methodInvocation.getPadding()
                    .withSelect(padRight(receiver, suffix(expression.getReceiverExpression())))
                    .withName(methodInvocation.getName().withPrefix(prefix(expression.getSelectorExpression())))
                    .withPrefix(endFixPrefixAndInfix(expression));
        } else {
            J.Identifier identifier = (J.Identifier) selector;
            return mapType(new J.FieldAccess(
                    randomId(),
                    deepPrefix(expression),
                    Markers.EMPTY,
                    receiver,
                    padLeft(suffix(expression.getReceiverExpression()), identifier),
                    type(expression)
            ));
        }
    }

    @Override
    public J visitReferenceExpression(KtReferenceExpression expression, ExecutionContext data) {
        throw new UnsupportedOperationException("TODO");
    }

    @Override
    public J visitReturnExpression(KtReturnExpression expression, ExecutionContext data) {
        KtExpression returnedExpression = expression.getReturnedExpression();
        Expression returnExpr = returnedExpression != null ?
                convertToExpression(returnedExpression.accept(this, data).withPrefix(prefix(returnedExpression))) :
                null;
        return new K.KReturn(
                randomId(),
                new J.Return(
                        randomId(),
                        deepPrefix(expression),
                        Markers.EMPTY,
                        returnExpr
                ),
                expression.getTargetLabel() != null ? createIdentifier(requireNonNull(expression.getTargetLabel().getIdentifier()), null) : null
        );
    }

    @Override
    public J visitSafeQualifiedExpression(KtSafeQualifiedExpression expression, ExecutionContext data) {
        J j = visitQualifiedExpression(expression, data);
        return j.withMarkers(j.getMarkers().addIfAbsent(new IsNullSafe(randomId(), Space.EMPTY)));
    }

    @Override
    public J visitScript(KtScript script, ExecutionContext data) {
        return script.getBlockExpression().accept(this, data);
    }

    @Override
    public J visitScriptInitializer(KtScriptInitializer initializer, ExecutionContext data) {
        J j = requireNonNull(initializer.getBody()).accept(this, data);
        return j.withPrefix(merge(deepPrefix(initializer), j.getPrefix()));
    }

    @Override
    public J visitSecondaryConstructor(KtSecondaryConstructor constructor, ExecutionContext data) {
        Markers markers = Markers.EMPTY;
        List<J.Annotation> leadingAnnotations = new ArrayList<>();
        List<J.Annotation> lastAnnotations = new ArrayList<>();
        List<J.Modifier> modifiers = mapModifiers(constructor.getModifierList(), leadingAnnotations, lastAnnotations, data);
        modifiers.add(mapModifier(constructor.getConstructorKeyword(), emptyList(), preConsumedInfix(constructor)));

        JavaType.Method type = methodDeclarationType(constructor);
        J.Identifier name = createIdentifier(requireNonNull(constructor.getName()), prefix(constructor.getConstructorKeyword()), type)
                .withMarkers(Markers.EMPTY.addIfAbsent(new Implicit(randomId())));
        List<JRightPadded<Statement>> statements = mapParameters(constructor.getValueParameterList(), data);
        JContainer<Statement> params = JContainer.build(
                prefix(constructor.getValueParameterList()),
                statements,
                Markers.EMPTY
        );

        K.ConstructorInvocation delegationCall = constructor.getDelegationCall().isImplicit() ? null : new K.ConstructorInvocation(
                randomId(),
                prefix(constructor.getDelegationCall()),
                Markers.EMPTY,
                createIdentifier(requireNonNull(constructor.getDelegationCall().getCalleeExpression()), type(constructor.getDelegationCall().getCalleeExpression())),
                mapValueArguments(constructor.getDelegationCall().getValueArgumentList(), data)
        );

        J.Block body = null;
        if (constructor.getBodyExpression() != null) {
            body = (J.Block) constructor.getBodyExpression().accept(this, data);
        }

        J.MethodDeclaration methodDeclaration = mapType(new J.MethodDeclaration(
                randomId(),
                deepPrefix(constructor),
                markers,
                leadingAnnotations,
                modifiers,
                null,
                null,
                new J.MethodDeclaration.IdentifierWithAnnotations(name, emptyList()),
                params,
                null,
                body,
                null,
                type
        ));

        return delegationCall != null ? new K.Constructor(randomId(), Markers.EMPTY, methodDeclaration, prefix(constructor.getColon()), delegationCall) :
                methodDeclaration;
    }

    @Override
    public J visitSelfType(KtSelfType type, ExecutionContext data) {
        throw new UnsupportedOperationException("TODO");
    }

    @Override
    public J visitSimpleNameStringTemplateEntry(KtSimpleNameStringTemplateEntry entry, ExecutionContext data) {
        return new K.KString.Value(
                randomId(),
                Space.EMPTY,
                Markers.EMPTY,
                requireNonNull(entry.getExpression()).accept(this, data),
                suffix(entry.getExpression()),
                false
        );
    }

    @Override
    public J visitStringTemplateEntryWithExpression(KtStringTemplateEntryWithExpression entry, ExecutionContext data) {
        throw new UnsupportedOperationException("TODO");
    }

    @Override
    public J visitSuperExpression(KtSuperExpression expression, ExecutionContext data) {
        return createIdentifier(expression, type(expression)).withPrefix(prefix(expression));
    }

    @Override
    public J visitSuperTypeEntry(KtSuperTypeEntry specifier, ExecutionContext data) {
        J j = requireNonNull(specifier.getTypeReference()).accept(this, data);
        return j.withPrefix(merge(deepPrefix(specifier), j.getPrefix()));
    }

    @Override
    public J visitSuperTypeListEntry(KtSuperTypeListEntry specifier, ExecutionContext data) {
        throw new UnsupportedOperationException("TODO");
    }

    @Override
    public J visitThisExpression(KtThisExpression expression, ExecutionContext data) {
        return new K.KThis(
                randomId(),
                deepPrefix(expression),
                Markers.EMPTY,
                expression.getTargetLabel() != null ? createIdentifier(requireNonNull(expression.getTargetLabel().getIdentifier()), null) : null,
                type(expression)
        );
    }

    @Override
    public J visitThrowExpression(KtThrowExpression expression, ExecutionContext data) {
        return new J.Throw(
                randomId(),
                prefix(expression),
                Markers.EMPTY,
                convertToExpression(requireNonNull(expression.getThrownExpression()).accept(this, data))
        );
    }

    @Override
    public J visitTryExpression(KtTryExpression expression, ExecutionContext data) {
        List<KtCatchClause> ktCatchClauses = expression.getCatchClauses();
        J.Block block = (J.Block) expression.getTryBlock().accept(this, data);
        List<J.Try.Catch> catches = new ArrayList<>(ktCatchClauses.size());
        JLeftPadded<J.Block> finallyBlock = null;
        for (KtCatchClause catchClause : ktCatchClauses) {
            catches.add((J.Try.Catch) catchClause.accept(this, data));
        }

        if (expression.getFinallyBlock() != null) {
            finallyBlock = padLeft(prefix(expression.getFinallyBlock()), (J.Block) expression.getFinallyBlock().accept(this, data));
        }

        return new J.Try(
                randomId(),
                deepPrefix(expression),
                Markers.EMPTY,
                null,
                block,
                catches,
                finallyBlock
        );
    }

    @Override
    public J visitTypeAlias(KtTypeAlias typeAlias, ExecutionContext data) {
        Markers markers = Markers.EMPTY;
        List<J.Annotation> leadingAnnotations = new ArrayList<>();
        List<J.Annotation> lastAnnotations = new ArrayList<>();
        Set<PsiElement> consumedSpaces = preConsumedInfix(typeAlias);

        List<J.Modifier> modifiers = new ArrayList<>(mapModifiers(typeAlias.getModifierList(), leadingAnnotations, lastAnnotations, data));
        modifiers.add(new J.Modifier(randomId(), prefix(typeAlias.getTypeAliasKeyword(), consumedSpaces), markers, "typealias", J.Modifier.Type.LanguageExtension, emptyList()));

        if (typeAlias.getIdentifyingElement() == null) {
            throw new UnsupportedOperationException("TODO");
        }

        J.Identifier name = createIdentifier(typeAlias.getIdentifyingElement(), type(typeAlias.getTypeReference()));
        TypeTree typeExpression = null;

        if (typeAlias.getTypeParameterList() != null) {
            typeExpression = (TypeTree) typeAlias.getTypeParameterList().accept(this, data);
<<<<<<< HEAD
=======

            if (typeExpression instanceof J.ParameterizedType) {
                typeExpression = mapType(typeExpression);
                Space prefix = name.getPrefix();
                typeExpression = ((J.ParameterizedType) typeExpression).withClazz(name.withPrefix(Space.EMPTY).withPrefix(prefix));
            }
>>>>>>> f9d7031f
        }

        Expression expr = convertToExpression(typeAlias.getTypeReference().accept(this, data));

        ASTNode node = typeAlias.getNode().findChildByType(KtTokens.EQ);
        Space prefix = node != null ? prefix(node.getPsi()) : Space.EMPTY;
        JRightPadded<J.VariableDeclarations.NamedVariable> namedVariable = padRight(
                new J.VariableDeclarations.NamedVariable(
                        randomId(),
                        Space.EMPTY,
                        Markers.EMPTY,
                        name,
                        emptyList(),
                        padLeft(prefix, expr),
                        null
                ), Space.EMPTY
        );

        List<JRightPadded<J.VariableDeclarations.NamedVariable>> vars = singletonList(namedVariable);

        return new J.VariableDeclarations(
                randomId(),
                deepPrefix(typeAlias),
                markers,
                leadingAnnotations,
                modifiers,
                typeExpression,
                null,
                emptyList(),
                vars
        );
    }

    @Override
    public J visitTypeArgumentList(KtTypeArgumentList typeArgumentList, ExecutionContext data) {
        throw new UnsupportedOperationException("use mapTypeArguments instead");
    }

    @Override
    public J visitTypeConstraint(KtTypeConstraint constraint, ExecutionContext data) {
        List<J.Annotation> annotations = new ArrayList<>();
        J.Identifier typeParamName = (J.Identifier) requireNonNull(constraint.getSubjectTypeParameterName()).accept(this, data);
        PsiElement ref = PsiTreeUtil.getChildOfType(constraint, KtTypeReference.class);
        typeParamName = typeParamName.withType(psiElementAssociations.type(ref, owner(constraint)));
        TypeTree typeTree = (TypeTree) requireNonNull(constraint.getBoundTypeReference()).accept(this, data);

        return new J.TypeParameter(
                randomId(),
                deepPrefix(constraint),
                Markers.EMPTY.addIfAbsent(new TypeReferencePrefix(randomId(), suffix(constraint.getSubjectTypeParameterName()))),
                annotations,
                emptyList(),
                typeParamName,
                JContainer.build(
                        Space.EMPTY,
                        singletonList(padRight(typeTree, null)),
                        Markers.EMPTY
                )
        );
    }

    @Override
    public J visitTypeConstraintList(KtTypeConstraintList list, ExecutionContext data) {
        List<KtTypeConstraint> ktTypeConstraints = list.getConstraints();
        List<JRightPadded<J.TypeParameter>> params = new ArrayList<>(ktTypeConstraints.size());

        for (KtTypeConstraint ktTypeConstraint : ktTypeConstraints) {
            params.add(padRight((J.TypeParameter) ktTypeConstraint.accept(this, data), suffix(ktTypeConstraint)));
        }

        return new K.TypeConstraints(
                randomId(),
                Markers.EMPTY,
                JContainer.build(deepPrefix(list), params, Markers.EMPTY)
        );
    }

    @Override
    public J visitTypeParameter(KtTypeParameter parameter, ExecutionContext data) {
        Markers markers = Markers.EMPTY;
        List<J.Annotation> annotations = new ArrayList<>();

        JContainer<TypeTree> bounds = null;
        if (parameter.getNameIdentifier() == null) {
            throw new UnsupportedOperationException("This should never happen");
        }

        if (parameter.getExtendsBound() != null) {
            bounds = JContainer.build(suffix(parameter.getNameIdentifier()),
                    singletonList(padRight((TypeTree) parameter.getExtendsBound().accept(this, data),
                            Space.EMPTY)),
                    Markers.EMPTY);
            markers = markers.addIfAbsent(new TypeReferencePrefix(randomId(), Space.EMPTY));
        }

        return new J.TypeParameter(
                randomId(),
                deepPrefix(parameter),
                markers,
                annotations,
                mapModifiers(parameter.getModifierList(), annotations, emptyList(), data),
                createIdentifier(parameter.getNameIdentifier(), type(parameter)),
                bounds
        );
    }

    @Override
    public J visitTypeParameterList(KtTypeParameterList list, ExecutionContext data) {
        List<KtTypeParameter> ktTypeParameters = list.getParameters();
        List<JRightPadded<Expression>> expressions = new ArrayList<>(ktTypeParameters.size());

        for (KtTypeParameter ktTypeParameter : ktTypeParameters) {
            J.Identifier name = createIdentifier(ktTypeParameter, type(ktTypeParameter));
            expressions.add(padRight(name, suffix(ktTypeParameter)));
        }

        JContainer<Expression> typeParameters = JContainer.build(
                deepPrefix(list),
                expressions,
                Markers.EMPTY
        );

        return new J.ParameterizedType(
                randomId(),
                Space.EMPTY,
                Markers.EMPTY,
                null,
                typeParameters,
                null
        );
    }

    @Override
    public J visitTypeProjection(KtTypeProjection typeProjection, ExecutionContext data) {
        Markers markers = Markers.EMPTY;
        JContainer<TypeTree> bounds = null;
        Expression name = null;
        List<J.Annotation> leadingAnnotations = new ArrayList<>();
        List<J.Modifier> modifiers = mapModifiers(typeProjection.getModifierList(), leadingAnnotations, emptyList(), data);

        switch (typeProjection.getProjectionKind()) {
            case IN:
            case OUT: {
                bounds = JContainer.build(
                        prefix(typeProjection.getProjectionToken()),
                        singletonList(padRight(requireNonNull(typeProjection.getTypeReference()).accept(this, data)
                                .withPrefix(prefix(typeProjection.getTypeReference())), Space.EMPTY)),
                        Markers.EMPTY
                );
                break;
            }
            case STAR: {
                return new J.Wildcard(randomId(), prefix(typeProjection), Markers.EMPTY, null, null);
            }
            default: {
                name = convertToExpression(requireNonNull(typeProjection.getTypeReference()).accept(this, data));
                Space prefix = deepPrefix(typeProjection);
                if (name instanceof J.Identifier) {
                    name = addPrefixInFront((J.Identifier) name, prefix);
                } else {
                    name = name.withPrefix(merge(prefix, name.getPrefix()));
                }
            }
        }

        if (name != null) {
            return name;
        }

        return new K.TypeParameterExpression(randomId(), new J.TypeParameter(
                randomId(),
                deepPrefix(typeProjection),
                markers,
                leadingAnnotations,
                modifiers,
                new J.Identifier(
                        randomId(),
                        Space.EMPTY,
                        Markers.build(singletonList(new Implicit(randomId()))),
                        emptyList(),
                        "Any",
                        null,
                        null
                ),
                bounds
        ));
    }

    @Override
    public J visitUnaryExpression(KtUnaryExpression expression, ExecutionContext data) {
        throw new UnsupportedOperationException("TODO");
    }

    @Override
    public J visitWhenConditionInRange(KtWhenConditionInRange condition, ExecutionContext data) {
        K.Binary.Type operator = condition.isNegated() ? K.Binary.Type.NotContains : K.Binary.Type.Contains;
        Expression left = new J.Empty(randomId(), Space.EMPTY, Markers.EMPTY);
        return new K.Binary(randomId(),
                deepPrefix(condition),
                Markers.EMPTY,
                left,
                padLeft(Space.EMPTY, operator),
                convertToExpression(requireNonNull(condition.getRangeExpression()).accept(this, data)),
                Space.EMPTY,
                type(condition)
        );
    }

    @Override
    public J visitWhenConditionIsPattern(KtWhenConditionIsPattern condition, ExecutionContext data) {
        Markers markers = Markers.EMPTY;
        if (condition.isNegated()) {
            markers = markers.addIfAbsent(new NotIs(randomId()));
        }

        Expression element = new J.Empty(randomId(), Space.EMPTY, Markers.EMPTY);
        JRightPadded<Expression> expr = padRight(element, Space.EMPTY);
        J clazz = requireNonNull(condition.getTypeReference()).accept(this, data);

        return new J.InstanceOf(
                randomId(),
                deepPrefix(condition),
                markers,
                expr,
                clazz,
                null,
                type(condition)
        );
    }

    @Override
    public J visitWhenConditionWithExpression(KtWhenConditionWithExpression condition, ExecutionContext data) {
        return requireNonNull(condition.getExpression()).accept(this, data)
                .withPrefix(deepPrefix(condition));
    }

    @Override
    public J visitWhenEntry(KtWhenEntry ktWhenEntry, ExecutionContext data) {
        List<JRightPadded<Expression>> expressions = new ArrayList<>(1);

        if (ktWhenEntry.getElseKeyword() != null) {
            expressions.add(padRight(createIdentifier("else", Space.EMPTY, null, null), prefix(ktWhenEntry.getArrow())));
        } else {
            KtWhenCondition[] ktWhenConditions = ktWhenEntry.getConditions();
            for (int i = 0; i < ktWhenConditions.length; i++) {
                KtWhenCondition ktWhenCondition = ktWhenConditions[i];
                Expression expr = convertToExpression(ktWhenCondition.accept(this, data));
                expressions.add(maybeTrailingComma(ktWhenCondition, padRight(expr, suffix(ktWhenCondition)), i == ktWhenConditions.length - 1));
            }
        }

        JContainer<Expression> expressionContainer = JContainer.build(Space.EMPTY, expressions, Markers.EMPTY);
        J body = requireNonNull(ktWhenEntry.getExpression()).accept(this, data);

        return new K.WhenBranch(
                randomId(),
                deepPrefix(ktWhenEntry),
                Markers.EMPTY,
                expressionContainer,
                padRight(body, Space.EMPTY)
        );
    }

    @NotNull
    private <T> JRightPadded<T> maybeTrailingComma(KtElement element, JRightPadded<T> padded, boolean last) {
        if (!last) {
            return padded;
        }
        PsiElement maybeComma = PsiTreeUtil.findSiblingForward(element, KtTokens.COMMA, null);
        if (maybeComma != null && maybeComma.getNode().getElementType() == KtTokens.COMMA) {
            padded = padded.withMarkers(padded.getMarkers().addIfAbsent(new TrailingComma(randomId(), suffix(maybeComma))));
        }
        return padded;
    }

    @Override
    public J visitWhenExpression(KtWhenExpression expression, ExecutionContext data) {
        J.ControlParentheses<J> controlParentheses = null;

        if (expression.getSubjectExpression() != null) {
            J subject = expression.getSubjectExpression().accept(this, data);
            controlParentheses = new J.ControlParentheses<>(
                    randomId(),
                    prefix(expression.getLeftParenthesis()),
                    Markers.EMPTY,
                    padRight(subject, prefix(expression.getRightParenthesis()))
            );
        }

        List<KtWhenEntry> whenEntries = expression.getEntries();
        List<JRightPadded<Statement>> statements = new ArrayList<>(whenEntries.size());

        for (KtWhenEntry whenEntry : whenEntries) {
            K.WhenBranch whenBranch = (K.WhenBranch) whenEntry.accept(this, data);
            statements.add(maybeTrailingSemicolon(whenBranch, whenEntry));
        }

        J.Block body = new J.Block(
                randomId(),
                prefix(expression.getOpenBrace()),
                Markers.EMPTY,
                new JRightPadded<>(false, Space.EMPTY, Markers.EMPTY),
                statements,
                prefix(expression.getCloseBrace())
        );

        return new K.When(
                randomId(),
                deepPrefix(expression),
                Markers.EMPTY,
                controlParentheses,
                body,
                type(expression)
        );
    }

    @Override
    public J visitWhileExpression(KtWhileExpression expression, ExecutionContext data) {
        return new J.WhileLoop(
                randomId(),
                deepPrefix(expression),
                Markers.EMPTY,
                mapControlParentheses(requireNonNull(expression.getCondition()), data).withPrefix(prefix(expression.getLeftParenthesis())),
                JRightPadded.build(requireNonNull(expression.getBody()).accept(this, data).withPrefix(prefix(expression.getBody().getParent())))
        );
    }

    @Override
    public void visitBinaryFile(PsiBinaryFile file) {
        throw new UnsupportedOperationException("TODO");
    }

    @Override
    public void visitComment(PsiComment comment) {
        throw new UnsupportedOperationException("TODO");
    }

    @Override
    public void visitDirectory(PsiDirectory dir) {
        throw new UnsupportedOperationException("TODO");
    }

    @Override
    public J visitKtElement(KtElement element, ExecutionContext data) {
        throw new UnsupportedOperationException("Should never call this, if this is called, means something wrong");
        // return element.accept(this, data);
    }

    @Override
    public J visitKtFile(KtFile file, ExecutionContext data) {
        List<J.Annotation> annotations = file.getFileAnnotationList() != null ? mapAnnotations(file.getAnnotationEntries(), data) : emptyList();
        Set<PsiElement> consumedSpaces = new HashSet<>();
        Space eof = endFixAndSuffix(file);

        JRightPadded<J.Package> pkg = null;
        if (!file.getPackageFqName().isRoot()) {
            pkg = maybeTrailingSemicolon((J.Package) requireNonNull(file.getPackageDirective()).accept(this, data), file.getPackageDirective());
            consumedSpaces.add(findFirstPrefixSpace(file.getPackageDirective()));
        }

        List<JRightPadded<J.Import>> imports = new ArrayList<>(file.getImportDirectives().size());
        if (!file.getImportDirectives().isEmpty()) {
            List<KtImportDirective> importDirectives = file.getImportDirectives();
            for (int i = 0; i < importDirectives.size(); i++) {
                KtImportDirective importDirective = importDirectives.get(i);
                J.Import anImport = (J.Import) importDirective.accept(this, data);
                if (i == 0) {
                    anImport = anImport.withPrefix(merge(prefix(file.getImportList()), anImport.getPrefix()));
                }
                imports.add(maybeTrailingSemicolon(anImport, importDirective));
            }
        }

        List<JRightPadded<Statement>> statements = new ArrayList<>(file.getDeclarations().size());
        List<KtDeclaration> declarations = file.getDeclarations();
        for (KtDeclaration declaration : declarations) {
            Statement statement;
            try {
                statement = convertToStatement(declaration.accept(this, data));
            } catch (Exception e) {
                statement = new J.Unknown(
                        randomId(),
                        deepPrefix(declaration),
                        Markers.EMPTY,
                        new J.Unknown.Source(
                                randomId(),
                                Space.EMPTY,
                                Markers.build(singletonList(ParseExceptionResult.build(KotlinParser.builder().build(), e)
                                        .withTreeType(declaration.getClass().getName()))),
                                file.getText().substring(PsiUtilsKt.getStartOffsetSkippingComments(declaration),
                                        declaration.getTextRange().getEndOffset())));
            }

            if (declaration instanceof KtProperty) {
                // KtProperty's trailing semicolon is consumed internally
                statements.add(maybeFollowingSemicolon(statement, declaration));
            } else {
                statements.add(maybeTrailingSemicolon(statement, declaration));
            }
        }

        return new K.CompilationUnit(
                Tree.randomId(),
                prefixAndInfix(file, consumedSpaces),
                Markers.build(styles),
                sourcePath,
                fileAttributes,
                charset.name(),
                charsetBomMarked,
                null,
                annotations,
                pkg,
                imports,
                statements,
                eof
        );
    }

    @Override
    public J visitAnnotation(KtAnnotation annotation, ExecutionContext data) {
        if (annotation.getUseSiteTarget() == null) {
            throw new UnsupportedOperationException("TODO, Some cases we don't know");
        }
        List<KtAnnotationEntry> annotationEntries = annotation.getEntries();
        List<JRightPadded<Expression>> rpAnnotations = new ArrayList<>(annotationEntries.size());

        for (KtAnnotationEntry ktAnnotationEntry : annotationEntries) {
            J.Annotation anno = (J.Annotation) ktAnnotationEntry.accept(this, data);
            anno = anno.withMarkers(anno.getMarkers().addIfAbsent(new AnnotationConstructor(randomId())));
            rpAnnotations.add(padRight(anno, Space.EMPTY));
        }

        PsiElement maybeLBracket = findFirstChild(annotation, anno -> anno.getNode().getElementType() == KtTokens.LBRACKET);
        boolean isImplicitBracket = maybeLBracket == null;
        Space beforeLBracket = isImplicitBracket ? Space.EMPTY : prefix(maybeLBracket);

        if (!isImplicitBracket) {
            rpAnnotations = ListUtils.mapLast(rpAnnotations,
                    rp -> rp.withAfter(prefix(findFirstChild(annotation, anno -> anno.getNode().getElementType() == KtTokens.RBRACKET))));
        }

        return mapType(new J.Annotation(randomId(),
                Space.EMPTY,
                Markers.EMPTY.addIfAbsent(new AnnotationUseSite(randomId(), suffix(annotation.getUseSiteTarget()), isImplicitBracket)),
                (NameTree) annotation.getUseSiteTarget().accept(this, data),
                JContainer.build(beforeLBracket, rpAnnotations, Markers.EMPTY)
        ));
    }

    @Override
    public J visitAnnotationEntry(@NotNull KtAnnotationEntry annotationEntry, ExecutionContext data) {
        Markers markers = Markers.EMPTY;
        NameTree nameTree;
        JContainer<Expression> args = null;

        boolean isUseSite = annotationEntry.getUseSiteTarget() != null;
        if (isUseSite) {
            isUseSite = findFirstChild(annotationEntry, c -> c == annotationEntry.getUseSiteTarget()) != null;
        }

        if (isUseSite) {
            nameTree = (NameTree) annotationEntry.getUseSiteTarget().accept(this, data);
            markers = markers.addIfAbsent(new AnnotationUseSite(randomId(), prefix(findFirstChild(annotationEntry, p -> p.getNode().getElementType() == KtTokens.COLON)), true));
            J.Annotation argAnno = new J.Annotation(
                    randomId(),
                    Space.EMPTY,
                    Markers.EMPTY.addIfAbsent(new AnnotationConstructor(randomId())),
                    (NameTree) requireNonNull(annotationEntry.getCalleeExpression()).accept(this, data),
                    annotationEntry.getValueArgumentList() != null ? mapValueArguments(annotationEntry.getValueArgumentList(), data) : null
            );
            args = JContainer.build(Space.EMPTY, singletonList(padRight(argAnno, Space.EMPTY)), Markers.EMPTY);
        } else {
            nameTree = (NameTree) requireNonNull(annotationEntry.getCalleeExpression()).accept(this, data);
            if (annotationEntry.getValueArgumentList() != null) {
                args = mapValueArguments(annotationEntry.getValueArgumentList(), data);
            }
        }

        return mapType(new J.Annotation(
                randomId(),
                deepPrefix(annotationEntry),
                markers,
                nameTree,
                args
        ));
    }

    @Override
    public J visitArgument(KtValueArgument argument, ExecutionContext data) {
        if (argument.getArgumentExpression() == null) {
            throw new UnsupportedOperationException("TODO");
        } else if (argument.isNamed()) {
            J.Identifier name = createIdentifier(requireNonNull(argument.getArgumentName()), type(argument.getArgumentName()));
            Expression expr = convertToExpression(argument.getArgumentExpression().accept(this, data));
            if (argument.isSpread()) {
                expr = new K.SpreadArgument(
                        randomId(),
                        prefix(findFirstChild(argument, c -> c.getNode().getElementType() == KtTokens.MUL)),
                        Markers.EMPTY,
                        expr
                );
            }
            return mapType(new J.Assignment(
                    randomId(),
                    deepPrefix(argument),
                    Markers.EMPTY,
                    name,
                    padLeft(suffix(argument.getArgumentName()), expr),
                    type(argument.getArgumentExpression())
            ));
        } else if (argument.isSpread()) {
            Expression j = (Expression) argument.getArgumentExpression().accept(this, data);
            return new K.SpreadArgument(
                    randomId(),
                    deepPrefix(argument),
                    Markers.EMPTY,
                    j
            );
        }

        J j = argument.getArgumentExpression().accept(this, data).withPrefix(deepPrefix(argument));
        return argument instanceof KtLambdaArgument ? j.withMarkers(j.getMarkers().addIfAbsent(new TrailingLambdaArgument(randomId()))) : j;
    }

    @Override
    public J visitBinaryExpression(KtBinaryExpression expression, ExecutionContext data) {
        assert expression.getLeft() != null;
        assert expression.getRight() != null;

        KtOperationReferenceExpression operationReference = expression.getOperationReference();
        J.Binary.Type javaBinaryType = mapJBinaryType(operationReference);
        J.AssignmentOperation.Type assignmentOperationType = javaBinaryType == null ? mapAssignmentOperationType(operationReference) : null;
        K.Binary.Type kotlinBinaryType = javaBinaryType == null && assignmentOperationType == null ? mapKBinaryType(operationReference) : null;

        Expression left = convertToExpression(expression.getLeft().accept(this, data)).withPrefix(Space.EMPTY);
        Expression right = convertToExpression((expression.getRight()).accept(this, data))
                .withPrefix(prefix(expression.getRight()));
        JavaType type = type(expression);
        // FIXME: This requires detection of infix overrides and operator overloads.
        if (javaBinaryType != null) {
            return mapType(new J.Binary(
                    randomId(),
                    deepPrefix(expression),
                    Markers.EMPTY,
                    left,
                    padLeft(prefix(operationReference), javaBinaryType),
                    right,
                    type
            ));
        } else if (operationReference.getOperationSignTokenType() == KtTokens.EQ) {
            return mapType(new J.Assignment(
                    randomId(),
                    deepPrefix(expression),
                    Markers.EMPTY,
                    left,
                    padLeft(suffix(expression.getLeft()), right),
                    type
            ));
        } else if (assignmentOperationType != null) {
            return mapType(new J.AssignmentOperation(
                    randomId(),
                    deepPrefix(expression),
                    Markers.EMPTY,
                    left,
                    padLeft(prefix(operationReference), assignmentOperationType),
                    right,
                    type
            ));
        } else if (kotlinBinaryType != null) {
            return mapType(new K.Binary(
                    randomId(),
                    deepPrefix(expression),
                    Markers.EMPTY,
                    left,
                    padLeft(prefix(operationReference), kotlinBinaryType),
                    right,
                    Space.EMPTY,
                    type
            ));
        }

        return mapFunctionCall(expression, data);
    }

    @Nullable
    private J.AssignmentOperation.Type mapAssignmentOperationType(KtOperationReferenceExpression operationReference) {
        IElementType elementType = operationReference.getOperationSignTokenType();

        if (elementType == KtTokens.PLUSEQ)
            return J.AssignmentOperation.Type.Addition;
        if (elementType == KtTokens.MINUSEQ)
            return J.AssignmentOperation.Type.Subtraction;
        if (elementType == KtTokens.MULTEQ)
            return J.AssignmentOperation.Type.Multiplication;
        if (elementType == KtTokens.DIVEQ)
            return J.AssignmentOperation.Type.Division;
        else
            return null;
    }

    @Override
    public J visitBlockExpression(KtBlockExpression expression, ExecutionContext data) {
        List<JRightPadded<Statement>> statements = new ArrayList<>();
        for (KtExpression stmt : expression.getStatements()) {
            J exp = stmt.accept(this, data);
            Statement statement = convertToStatement(exp).withPrefix(endFixPrefixAndInfix(stmt));
            JRightPadded<Statement> build = maybeTrailingSemicolon(statement, stmt);
            statements.add(build);
        }

        boolean hasBraces = expression.getLBrace() != null;
        Space end = hasBraces ? deepPrefix(expression.getRBrace()) : Space.EMPTY;

        Space prefix = prefix(expression);
        Space blockPrefix = prefix;
        if (!hasBraces && !statements.isEmpty()) {
            statements = ListUtils.mapFirst(statements, s -> s.withElement(s.getElement().withPrefix(merge(prefix, s.getElement().getPrefix()))));
            blockPrefix = Space.EMPTY;
        }

        return new J.Block(
                randomId(),
                blockPrefix,
                hasBraces ? Markers.EMPTY : Markers.EMPTY.addIfAbsent(new OmitBraces(randomId())),
                JRightPadded.build(false),
                statements,
                end
        );
    }

    @Override
    public J visitCallExpression(KtCallExpression expression, ExecutionContext data) {
        if (expression.getCalleeExpression() == null) {
            throw new UnsupportedOperationException("TODO");
        }
        PsiElementAssociations.ExpressionType type = psiElementAssociations.getCallType(expression);
        if (type == PsiElementAssociations.ExpressionType.CONSTRUCTOR) {
            JavaType.Method mt = methodInvocationType(expression);

            TypeTree name = (J.Identifier) expression.getCalleeExpression().accept(this, data);
            name = name.withType(mt != null ? mt.getReturnType() : JavaType.Unknown.getInstance());
            if (!expression.getTypeArguments().isEmpty()) {
                List<JRightPadded<Expression>> parameters = new ArrayList<>(expression.getTypeArguments().size());
                for (KtTypeProjection ktTypeProjection : expression.getTypeArguments()) {
                    parameters.add(padRight(convertToExpression(ktTypeProjection.accept(this, data)), suffix(ktTypeProjection)));
                }

                name = mapType(new J.ParameterizedType(
                        randomId(),
                        name.getPrefix(),
                        Markers.EMPTY,
                        name.withPrefix(Space.EMPTY),
                        JContainer.build(prefix(expression.getTypeArgumentList()), parameters, Markers.EMPTY),
                        type(expression)
                ));
            }

            return isAnnotationConstructor(mt) ?
                    mapType(new J.Annotation(
                            randomId(),
                            deepPrefix(expression),
                            Markers.EMPTY.addIfAbsent(new AnnotationConstructor(randomId())),
                            name,
                            mapValueArgumentsMaybeWithTrailingLambda(expression.getValueArgumentList(), expression.getValueArguments(), data)
                    )) :
                    mapType(new J.NewClass(
                            randomId(),
                            deepPrefix(expression),
                            Markers.EMPTY,
                            null,
                            Space.EMPTY,
                            name,
                            mapValueArgumentsMaybeWithTrailingLambda(expression.getValueArgumentList(), expression.getValueArguments(), data),
                            null,
                            mt
                    ));
        } else if (type == null || type == PsiElementAssociations.ExpressionType.METHOD_INVOCATION) {
            J j = expression.getCalleeExpression().accept(this, data);
            JRightPadded<Expression> select = null;
            J.Identifier name;
            if (j instanceof J.Identifier) {
                name = (J.Identifier) j;
            } else {
                select = padRight(convertToExpression(j), Space.EMPTY);
                name = createIdentifier("<empty>", Space.EMPTY, null, null)
                        .withMarkers(Markers.EMPTY.addIfAbsent(new Implicit(randomId())));
            }

            JContainer<Expression> typeParams = mapTypeArguments(expression.getTypeArgumentList(), data);
            JContainer<Expression> args = mapValueArgumentsMaybeWithTrailingLambda(expression.getValueArgumentList(), expression.getValueArguments(), data);

            if (expression.getValueArgumentList() == null) {
                args = args.withMarkers(args.getMarkers().addIfAbsent(new OmitParentheses(randomId())));
            }

            return mapType(new J.MethodInvocation(
                    randomId(),
                    deepPrefix(expression),
                    Markers.EMPTY,
                    select,
                    typeParams,
                    name,
                    args,
                    methodInvocationType(expression)
            ));
        } else if (type == PsiElementAssociations.ExpressionType.QUALIFIER) {
            TypeTree typeTree = (TypeTree) expression.getCalleeExpression().accept(this, data);
            JContainer<Expression> typeParams = mapTypeArguments(expression.getTypeArgumentList(), data);

            return mapType(new J.ParameterizedType(
                    randomId(),
                    deepPrefix(expression),
                    Markers.EMPTY,
                    typeTree,
                    typeParams,
                    type(expression)
            ));
        } else {
            throw new UnsupportedOperationException("ExpressionType not found: " + expression.getCalleeExpression().getText());
        }
    }

    private boolean isAnnotationConstructor(@Nullable JavaType type) {
        if (type instanceof JavaType.Method && !(((JavaType.Method) type).getDeclaringType() instanceof JavaType.Unknown)) {
            return isAnnotationConstructor(((JavaType.Method) type).getDeclaringType());
        }
        if (type instanceof JavaType.Parameterized) {
            return isAnnotationConstructor(((JavaType.Parameterized) type).getType());
        }
        if (type instanceof JavaType.Class) {
            return ((JavaType.Class) type).getKind() == JavaType.FullyQualified.Kind.Annotation;
        }
        return false;
    }

    @Nullable
    JContainer<Expression> mapTypeArguments(@Nullable KtTypeArgumentList ktTypeArgumentList, ExecutionContext data) {
        if (ktTypeArgumentList == null) {
            return null;
        }

        List<KtTypeProjection> ktTypeProjections = ktTypeArgumentList.getArguments();
        List<JRightPadded<Expression>> parameters = new ArrayList<>(ktTypeProjections.size());
        for (int i = 0; i < ktTypeProjections.size(); i++) {
            KtTypeProjection ktTypeProjection = ktTypeProjections.get(i);
            parameters.add(maybeTrailingComma(ktTypeProjection,
                    padRight(convertToExpression(ktTypeProjection.accept(this, data)), suffix(ktTypeProjection)), i == ktTypeProjections.size() - 1));
        }

        return JContainer.build(deepPrefix(ktTypeArgumentList), parameters, Markers.EMPTY);
    }

    @Override
    public J visitConstantExpression(KtConstantExpression expression, ExecutionContext data) {
        IElementType elementType = expression.getElementType();
        Object value;
        if (elementType == KtNodeTypes.INTEGER_CONSTANT || elementType == KtNodeTypes.FLOAT_CONSTANT) {
            value = ParseUtilsKt.parseNumericLiteral(expression.getText(), elementType);
        } else if (elementType == KtNodeTypes.BOOLEAN_CONSTANT) {
            value = ParseUtilsKt.parseBoolean(expression.getText());
        } else if (elementType == KtNodeTypes.CHARACTER_CONSTANT) {
            value = expression.getText().charAt(0);
        } else if (elementType == KtNodeTypes.NULL) {
            value = null;
        } else {
            throw new UnsupportedOperationException("Unsupported constant expression elementType : " + elementType);
        }
        return new J.Literal(
                Tree.randomId(),
                deepPrefix(expression),
                Markers.EMPTY,
                value,
                expression.getText(),
                null,
                primitiveType(expression)
        );
    }

    @Override
    public J visitClass(KtClass klass, ExecutionContext data) {
        ownerStack.push(klass);
        try {
            return visitClass0(klass, data);
        } finally {
            ownerStack.pop();
        }
    }

    @NotNull
    private J visitClass0(KtClass klass, ExecutionContext data) {
        List<J.Annotation> leadingAnnotations = new ArrayList<>();
        List<J.Annotation> lastAnnotations = new ArrayList<>();
        JContainer<J.TypeParameter> typeParams = null;
        JContainer<TypeTree> implementings = null;
        Markers markers = Markers.EMPTY;
        J.MethodDeclaration primaryConstructor;
        Set<PsiElement> prefixConsumedSet = preConsumedInfix(klass);

        List<J.Modifier> modifiers = mapModifiers(klass.getModifierList(), leadingAnnotations, lastAnnotations, data);

        if (!klass.hasModifier(KtTokens.OPEN_KEYWORD)) {
            modifiers.add(buildFinalModifier());
        }

        J.ClassDeclaration.Kind kind;
        if (klass.getClassKeyword() != null) {
            J.ClassDeclaration.Kind.Type classType = J.ClassDeclaration.Kind.Type.Class;

            for (J.Modifier mod : modifiers) {
                if ("annotation".equals(mod.getKeyword())) {
                    classType = J.ClassDeclaration.Kind.Type.Annotation;
                    break;
                } else if ("enum".equals(mod.getKeyword())) {
                    classType = J.ClassDeclaration.Kind.Type.Enum;
                    break;
                }
            }

            kind = new J.ClassDeclaration.Kind(
                    randomId(),
                    prefix(klass.getClassKeyword(), prefixConsumedSet),
                    Markers.EMPTY,
                    lastAnnotations,
                    classType
            );

        } else if (klass.getClassOrInterfaceKeyword() != null) {
            kind = new J.ClassDeclaration.Kind(
                    randomId(),
                    prefix(klass.getClassOrInterfaceKeyword(), prefixConsumedSet),
                    Markers.EMPTY,
                    emptyList(),
                    J.ClassDeclaration.Kind.Type.Interface
            );
        } else {
            throw new UnsupportedOperationException("TODO");
        }

        J.Identifier name = createIdentifier(requireNonNull(klass.getIdentifyingElement()), type(klass));

        J.Block body;
        if (klass.getBody() != null) {
            body = (J.Block) klass.getBody().accept(this, data);
        } else {
            body = new J.Block(
                    randomId(),
                    Space.EMPTY,
                    Markers.EMPTY.add(new OmitBraces(randomId())),
                    padRight(false, Space.EMPTY),
                    emptyList(),
                    Space.EMPTY
            );
        }

        if (klass.getPrimaryConstructor() != null) {
            primaryConstructor = (J.MethodDeclaration) klass.getPrimaryConstructor().accept(this, data);
            body = body.withStatements(ListUtils.concat(primaryConstructor, body.getStatements()));
            markers = markers.addIfAbsent(new PrimaryConstructor(randomId()));
        }

        if (klass.getSuperTypeList() != null) {
            implementings = mapSuperTypeList(klass.getSuperTypeList(), data);
            implementings = implementings != null ? implementings.withBefore(prefix(klass.getColon())) : null;
        }

        if (klass.getTypeParameterList() != null) {
            typeParams = JContainer.build(prefix(klass.getTypeParameterList()), mapTypeParameters(klass.getTypeParameterList(), data), Markers.EMPTY);
        }

        K.TypeConstraints typeConstraints = null;
        if (klass.getTypeConstraintList() != null) {
            typeConstraints = (K.TypeConstraints) klass.getTypeConstraintList().accept(this, data);
            PsiElement whereKeyword = requireNonNull(klass.getNode().findChildByType(KtTokens.WHERE_KEYWORD)).getPsi();
            typeConstraints = typeConstraints.withConstraints(ListUtils.mapFirst(typeConstraints.getConstraints(), constraint -> constraint.withPrefix(suffix(whereKeyword))))
                    .withPrefix(prefix(whereKeyword));
        }

        J.ClassDeclaration classDeclaration = new J.ClassDeclaration(
                randomId(),
                deepPrefix(klass),
                markers,
                leadingAnnotations,
                modifiers,
                kind,
                name,
                typeParams,
                null,
                null,
                implementings,
                null,
                body,
                (JavaType.FullyQualified) type(klass)
        );

        return (typeConstraints != null) ? new K.ClassDeclaration(randomId(), Markers.EMPTY, classDeclaration, typeConstraints) : classDeclaration;
    }

    @Override
    public J visitClassBody(KtClassBody classBody, ExecutionContext data) {
        List<JRightPadded<Statement>> list = new ArrayList<>();

        Space after = endFixPrefixAndInfix(classBody.getRBrace());

        if (!classBody.getEnumEntries().isEmpty()) {
            List<JRightPadded<J.EnumValue>> enumValues = new ArrayList<>(classBody.getEnumEntries().size());
            boolean terminatedWithSemicolon = false;

            for (int i = 0; i < classBody.getEnumEntries().size(); i++) {
                KtEnumEntry ktEnumEntry = classBody.getEnumEntries().get(i);
                PsiElement comma = PsiTreeUtil.findSiblingForward(requireNonNull(ktEnumEntry.getIdentifyingElement()), KtTokens.COMMA, null);
                PsiElement semicolon = PsiTreeUtil.findSiblingForward(ktEnumEntry.getIdentifyingElement(), KtTokens.SEMICOLON, null);
                JRightPadded<J.EnumValue> rp = padRight((J.EnumValue) ktEnumEntry.accept(this, data), Space.EMPTY);

                if (i == classBody.getEnumEntries().size() - 1) {
                    if (semicolon != null) {
                        terminatedWithSemicolon = true;
                    }

                    if (comma != null) {
                        rp = rp.withAfter(prefix(comma));
                        // Space afterComma will be handled by others as a prefix or else, except there is a trailing semicolon
                        Space afterComma = Space.EMPTY;
                        if (semicolon != null) {
                            afterComma = suffix(comma);
                        }

                        rp = rp.withMarkers(rp.getMarkers().addIfAbsent(new TrailingComma(randomId(), afterComma)));
                    } else {
                        if (semicolon != null) {
                            rp = rp.withAfter(prefix(semicolon));
                        }
                    }

                } else {
                    rp = rp.withAfter(prefix(comma));
                }
                enumValues.add(rp);
            }

            JRightPadded<Statement> enumSet = padRight(
                    new J.EnumValueSet(
                            randomId(),
                            Space.EMPTY,
                            Markers.EMPTY,
                            enumValues,
                            terminatedWithSemicolon
                    ),
                    Space.EMPTY
            );
            list.add(enumSet);
        }

        for (KtDeclaration d : classBody.getDeclarations()) {
            if (d instanceof KtEnumEntry) {
                continue;
            }
            Statement statement = convertToStatement(d.accept(this, data));
            list.add(maybeFollowingSemicolon(statement, d));
        }

        return new J.Block(
                randomId(),
                deepPrefix(classBody),
                Markers.EMPTY,
                padRight(false, Space.EMPTY),
                list,
                after
        );
    }

    @Override
    public J visitDestructuringDeclaration(KtDestructuringDeclaration multiDeclaration, ExecutionContext data) {
        List<J.Modifier> modifiers = new ArrayList<>();
        List<J.Annotation> leadingAnnotations = new ArrayList<>();
        List<JRightPadded<Statement>> destructVars = new ArrayList<>();

        JLeftPadded<Expression> paddedInitializer = null;

        J.Modifier modifier = new J.Modifier(
                Tree.randomId(),
                prefix(multiDeclaration.getValOrVarKeyword(), preConsumedInfix(multiDeclaration)),
                Markers.EMPTY,
                multiDeclaration.isVar() ? "var" : null,
                multiDeclaration.isVar() ? J.Modifier.Type.LanguageExtension : J.Modifier.Type.Final,
                Collections.emptyList()
        );
        modifiers.add(modifier);

        if (multiDeclaration.getInitializer() != null) {
            paddedInitializer = padLeft(suffix(multiDeclaration.getRPar()),
                    convertToExpression(multiDeclaration.getInitializer().accept(this, data))
                            .withPrefix(prefix(multiDeclaration.getInitializer())));
        }


        List<KtDestructuringDeclarationEntry> entries = multiDeclaration.getEntries();
        for (int i = 0; i < entries.size(); i++) {
            KtDestructuringDeclarationEntry entry = entries.get(i);
            Space beforeEntry = prefix(entry);
            List<J.Annotation> annotations = new ArrayList<>();

            if (entry.getModifierList() != null) {
                mapModifiers(entry.getModifierList(), annotations, emptyList(), data);
                if (!annotations.isEmpty()) {
                    annotations = ListUtils.mapFirst(annotations, anno -> anno.withPrefix(beforeEntry));
                }
            }

            JavaType.Variable vt = variableType(entry, owner(entry));

            if (entry.getName() == null) {
                throw new UnsupportedOperationException("KtDestructuringDeclarationEntry has empty name, this should never happen");
            }

            J.Identifier nameVar = createIdentifier(requireNonNull(entry.getNameIdentifier()), vt);
            if (!annotations.isEmpty()) {
                nameVar = nameVar.withAnnotations(annotations);
            } else {
                nameVar = nameVar.withPrefix(beforeEntry);
            }

            J.VariableDeclarations.NamedVariable namedVariable = new J.VariableDeclarations.NamedVariable(
                    randomId(),
                    Space.EMPTY,
                    Markers.EMPTY,
                    nameVar,
                    emptyList(),
                    null,
                    vt
            );

            TypeTree typeExpression = null;
            if (entry.getTypeReference() != null) {
                typeExpression = (TypeTree) entry.getTypeReference().accept(this, data);
            }

            J.VariableDeclarations variableDeclarations = new J.VariableDeclarations(randomId(),
                    Space.EMPTY,
                    Markers.EMPTY,
                    emptyList(),
                    emptyList(),
                    typeExpression,
                    null,
                    emptyList(),
                    singletonList(padRight(namedVariable, prefix(entry.getColon())))
            );

            destructVars.add(maybeTrailingComma(entry, padRight(variableDeclarations, suffix(entry)), i == entries.size() - 1));
        }

        JavaType.Variable vt = variableType(multiDeclaration, owner(multiDeclaration));
        J.VariableDeclarations.NamedVariable emptyWithInitializer = new J.VariableDeclarations.NamedVariable(
                randomId(),
                Space.EMPTY,
                Markers.EMPTY,
                createIdentifier("<destruct>", Space.SINGLE_SPACE, vt),
                emptyList(),
                paddedInitializer,
                vt
        );

        J.VariableDeclarations variableDeclarations = new J.VariableDeclarations(
                randomId(),
                Space.EMPTY,
                Markers.EMPTY,
                leadingAnnotations,
                modifiers,
                null,
                null,
                emptyList(),
                singletonList(padRight(emptyWithInitializer, Space.EMPTY))
        );

        return new K.DestructuringDeclaration(
                randomId(),
                deepPrefix(multiDeclaration),
                Markers.EMPTY,
                variableDeclarations,
                JContainer.build(prefix(multiDeclaration.getLPar()), destructVars, Markers.EMPTY)
        );
    }

    @Override
    public J visitDotQualifiedExpression(KtDotQualifiedExpression expression, ExecutionContext data) {
        assert expression.getSelectorExpression() != null;
        Space prefix = deepPrefix(expression);
        if (expression.getSelectorExpression() instanceof KtCallExpression) {
            KtCallExpression callExpression = (KtCallExpression) expression.getSelectorExpression();
            Space callExpressionPrefix = prefix(callExpression);
            Expression receiver = convertToExpression(expression.getReceiverExpression().accept(this, data));

            J j = callExpression.accept(this, data);
            if (j instanceof J.Annotation) {
                J.Annotation a = (J.Annotation) j;
                a = a.withAnnotationType(a.getAnnotationType().withPrefix(callExpressionPrefix));
                J.FieldAccess newName = new J.FieldAccess(
                        randomId(),
                        receiver.getPrefix(),
                        Markers.EMPTY,
                        receiver.withPrefix(Space.EMPTY),
                        padLeft(suffix(expression.getReceiverExpression()), (J.Identifier) a.getAnnotationType()),
                        a.getType()
                );
                return a.withAnnotationType(newName).withPrefix(prefix);
            } else if (j instanceof J.ParameterizedType) {
                J.ParameterizedType pt = (J.ParameterizedType) j;
                pt = pt.withClazz(pt.getClazz().withPrefix(callExpressionPrefix));
                J.FieldAccess newName = mapType(new J.FieldAccess(
                        randomId(),
                        receiver.getPrefix(),
                        Markers.EMPTY,
                        receiver.withPrefix(Space.EMPTY),
                        padLeft(suffix(expression.getReceiverExpression()), (J.Identifier) pt.getClazz()),
                        pt.getType()
                ));
                return pt.withClazz(newName).withPrefix(prefix);
            } else if (j instanceof J.MethodInvocation) {
                J.MethodInvocation m = (J.MethodInvocation) j;
                return m.getPadding().withSelect(padRight(receiver, suffix(expression.getReceiverExpression())))
                        .withName(m.getName().withPrefix(callExpressionPrefix))
                        .withPrefix(prefix);
            } else if (j instanceof J.NewClass) {
                J.NewClass n = (J.NewClass) j;
                if (receiver instanceof J.FieldAccess || receiver instanceof J.Identifier) {
                    n = n.withPrefix(prefix);
                    if (n.getClazz() instanceof J.ParameterizedType) {
                        J.ParameterizedType pt = (J.ParameterizedType) n.getClazz();
                        if (pt != null) {
                            pt = pt.withClazz(pt.getClazz().withPrefix(callExpressionPrefix));
                            J.FieldAccess newName = new J.FieldAccess(
                                    randomId(),
                                    receiver.getPrefix(),
                                    Markers.EMPTY,
                                    receiver.withPrefix(Space.EMPTY),
                                    padLeft(suffix(expression.getReceiverExpression()), (J.Identifier) pt.getClazz()),
                                    pt.getType()
                            );
                            pt = pt.withClazz(newName);
                            pt = mapType(pt);
                            n = n.withClazz(pt);
                        }
                    } else {
                        J.Identifier id = (J.Identifier) n.getClazz();
                        if (id != null) {
                            id = id.withPrefix(callExpressionPrefix);
                            J.FieldAccess newName = new J.FieldAccess(
                                    randomId(),
                                    receiver.getPrefix(),
                                    Markers.EMPTY,
                                    receiver.withPrefix(Space.EMPTY),
                                    padLeft(suffix(expression.getReceiverExpression()), id),
                                    id.getType()
                            );
                            n = n.withClazz(newName).withPrefix(prefix);
                        }
                    }
                }
                return n;
            }
            throw new UnsupportedOperationException("Unsupported call expression " + j.getClass().getName());
        } else if (expression.getSelectorExpression() instanceof KtNameReferenceExpression) {
            // Maybe need to type check before creating a field access.
            return mapType(new J.FieldAccess(
                    randomId(),
                    prefix,
                    Markers.EMPTY,
                    convertToExpression(expression.getReceiverExpression().accept(this, data).withPrefix(Space.EMPTY)),
                    padLeft(suffix(expression.getReceiverExpression()), (J.Identifier) expression.getSelectorExpression().accept(this, data)),
                    type(expression.getSelectorExpression())
            ));
        } else {
            throw new UnsupportedOperationException("Unsupported dot qualified selector: " + expression.getSelectorExpression().getClass());
        }
    }

    @Override
    public J visitIfExpression(KtIfExpression expression, ExecutionContext data) {
        return new J.If(
                randomId(),
                deepPrefix(expression),
                Markers.EMPTY,
                buildIfCondition(expression),
                buildIfThenPart(expression),
                buildIfElsePart(expression)
        );
    }

    @Override
    public J visitImportDirective(KtImportDirective importDirective, ExecutionContext data) {
        FirResolvedImport resolvedImport = getResolvedImport(importDirective);
        boolean isStaticImport = resolvedImport != null && resolvedImport.getResolvedParentClassId() != null;
        JLeftPadded<Boolean> rpStatic = padLeft(Space.EMPTY, isStaticImport);
        KtImportAlias alias = importDirective.getAlias();

        ASTNode node = importDirective.getNode().findChildByType(KtTokens.IMPORT_KEYWORD);
        LeafPsiElement importPsi = (LeafPsiElement) node;

        PsiElement first = findFirstNonSpaceNextSibling(importPsi);
        PsiElement last = findLastChild(importDirective, psi -> !(psi instanceof KtImportAlias) &&
                                                                !isSpace(psi.getNode()) &&
                                                                psi.getNode().getElementType() != KtTokens.SEMICOLON);

        String text = nodeRangeText(getNodeOrNull(first), getNodeOrNull(last));
        TypeTree reference = TypeTree.build(text, '`');
        reference = reference.withPrefix(suffix(importPsi));

        JavaType jt = type(importDirective);
        if (jt instanceof JavaType.Parameterized) {
            jt = ((JavaType.Parameterized) jt).getType();
        }
        if (jt != null) {
            reference = reference.withType(jt);
        }
        if (reference instanceof J.Identifier) {
            reference = mapType(new J.FieldAccess(
                    randomId(),
                    suffix(importPsi),
                    Markers.EMPTY,
                    new J.Empty(randomId(), Space.EMPTY, Markers.EMPTY),
                    padLeft(Space.EMPTY, (J.Identifier) reference),
                    jt
            ));
        }

        return new J.Import(
                randomId(),
                deepPrefix(importDirective),
                Markers.EMPTY,
                rpStatic,
                (J.FieldAccess) reference,
                // Aliases contain Kotlin `Name` and do not resolve to a type. The aliases type is the import directive, so we set the type to match the import.
                alias != null ? padLeft(prefix(alias), createIdentifier(requireNonNull(alias.getNameIdentifier()), jt)) : null
        );
    }

    @Nullable
    private FirResolvedImport getResolvedImport(KtImportDirective importDirective) {
        FirElement primary = psiElementAssociations.primary(importDirective);
        if (primary instanceof FirResolvedImport) {
            return (FirResolvedImport) primary;
        }
        return null;
    }

    @Override
    public J visitNamedFunction(KtNamedFunction function, ExecutionContext data) {
        ownerStack.push(function);
        try {
            return visitNamedFunction0(function, data);
        } finally {
            ownerStack.pop();
        }
    }

    @NotNull
    private J visitNamedFunction0(KtNamedFunction function, ExecutionContext data) {
        Markers markers = Markers.EMPTY;
        List<J.Annotation> leadingAnnotations = new ArrayList<>();
        List<J.Annotation> lastAnnotations = new ArrayList<>();
        List<J.Modifier> modifiers = mapModifiers(function.getModifierList(), leadingAnnotations, lastAnnotations, data);
        J.TypeParameters typeParameters = null;
        TypeTree returnTypeExpression = null;

        Set<PsiElement> prefixConsumedSet = preConsumedInfix(function);

        if (function.getTypeParameterList() != null) {
            typeParameters = new J.TypeParameters(
                    randomId(),
                    prefix(function.getTypeParameterList()),
                    Markers.EMPTY,
                    emptyList(),
                    mapTypeParameters(function.getTypeParameterList(), data)
            );
        }

        boolean isOpen = function.hasModifier(KtTokens.OPEN_KEYWORD);
        if (!isOpen) {
            modifiers.add(buildFinalModifier().withPrefix(Space.EMPTY));
        }

        modifiers.add(new J.Modifier(randomId(), prefix(function.getFunKeyword(), prefixConsumedSet), Markers.EMPTY, "fun", J.Modifier.Type.LanguageExtension, emptyList()));
        J.Identifier name;

        JavaType.Method type = methodDeclarationType(function);
        if (function.getNameIdentifier() == null) {
            name = createIdentifier("", Space.EMPTY, type);
        } else {
            name = createIdentifier(function.getNameIdentifier(), type);
        }

        // parameters
        JContainer<Statement> params;
        List<KtParameter> ktParameters = function.getValueParameters();

        if (function.getValueParameterList() == null) {
            throw new UnsupportedOperationException("TODO");
        }

        if (ktParameters.isEmpty()) {
            params = JContainer.build(prefix(function.getValueParameterList()),
                    singletonList(padRight(new J.Empty(randomId(),
                                    prefix(function.getValueParameterList().getRightParenthesis()),
                                    Markers.EMPTY),
                            Space.EMPTY)
                    ), Markers.EMPTY
            );
        } else {
            params = JContainer.build(prefix(function.getValueParameterList()), mapParameters(function.getValueParameterList(), data), Markers.EMPTY);
        }

        if (function.getReceiverTypeReference() != null) {
            markers = markers.addIfAbsent(new Extension(randomId()));
            Expression receiver = convertToExpression(function.getReceiverTypeReference().accept(this, data));
            JRightPadded<J.VariableDeclarations.NamedVariable> infixReceiver = JRightPadded.build(
                            new J.VariableDeclarations.NamedVariable(
                                    randomId(),
                                    Space.EMPTY,
                                    Markers.EMPTY.addIfAbsent(new Extension(randomId())),
                                    createIdentifier("<receiverType>", Space.EMPTY, null, null),
                                    emptyList(),
                                    padLeft(Space.EMPTY, receiver),
                                    null
                            )
                    )
                    .withAfter(suffix(function.getReceiverTypeReference()));

            J.VariableDeclarations implicitParam = new J.VariableDeclarations(
                    randomId(),
                    Space.EMPTY,
                    Markers.EMPTY.addIfAbsent(new Extension(randomId())),
                    emptyList(),
                    emptyList(),
                    null,
                    null,
                    emptyList(),
                    singletonList(infixReceiver)
            );
            implicitParam = implicitParam.withMarkers(implicitParam.getMarkers().addIfAbsent(new TypeReferencePrefix(randomId(), Space.EMPTY)));

            List<JRightPadded<Statement>> newStatements = new ArrayList<>(params.getElements().size() + 1);
            newStatements.add(JRightPadded.build(implicitParam));
            newStatements.addAll(params.getPadding().getElements());
            params = params.getPadding().withElements(newStatements);
        }

        if (function.getTypeReference() != null) {
            markers = markers.addIfAbsent(new TypeReferencePrefix(randomId(), prefix(function.getColon())));
            returnTypeExpression = (TypeTree) function.getTypeReference().accept(this, data);
        }

        K.TypeConstraints typeConstraints = null;
        if (function.getTypeConstraintList() != null) {
            typeConstraints = (K.TypeConstraints) function.getTypeConstraintList().accept(this, data);
            PsiElement whereKeyword = requireNonNull(function.getNode().findChildByType(KtTokens.WHERE_KEYWORD)).getPsi();
            typeConstraints = typeConstraints.withConstraints(ListUtils.mapFirst(typeConstraints.getConstraints(), constraint -> constraint.withPrefix(suffix(whereKeyword))))
                    .withPrefix(prefix(whereKeyword));
        }

        J.Block body;
        if (function.getBodyBlockExpression() != null) {
            body = function.getBodyBlockExpression().accept(this, data)
                    .withPrefix(prefix(function.getBodyBlockExpression()));
        } else if (function.getBodyExpression() != null) {
            body = convertToBlock(function.getBodyExpression(), data).withPrefix(prefix(function.getEqualsToken()));
        } else {
            body = null;
        }

        J.MethodDeclaration methodDeclaration = mapType(new J.MethodDeclaration(
                randomId(),
                deepPrefix(function),
                markers,
                leadingAnnotations,
                modifiers,
                typeParameters,
                returnTypeExpression,
                new J.MethodDeclaration.IdentifierWithAnnotations(name, emptyList()),
                params,
                null,
                body,
                null,
                type
        ));

        return (typeConstraints == null) ? methodDeclaration : new K.MethodDeclaration(randomId(), Markers.EMPTY, methodDeclaration, typeConstraints);
    }

    @NotNull
    private List<JRightPadded<J.TypeParameter>> mapTypeParameters(KtTypeParameterList list, ExecutionContext data) {
        List<KtTypeParameter> ktTypeParameters = list.getParameters();
        List<JRightPadded<J.TypeParameter>> params = new ArrayList<>(ktTypeParameters.size());

        for (int i = 0; i < ktTypeParameters.size(); i++) {
            KtTypeParameter ktTypeParameter = ktTypeParameters.get(i);
            J.TypeParameter typeParameter = (J.TypeParameter) ktTypeParameter.accept(this, data);
            params.add(maybeTrailingComma(ktTypeParameter, padRight(typeParameter, suffix(ktTypeParameter)), i == ktTypeParameters.size() - 1));
        }

        return params;
    }

    @Override
    public J visitObjectLiteralExpression(KtObjectLiteralExpression expression, ExecutionContext data) {
        J j = expression.getObjectDeclaration().accept(this, data);
        return j.withPrefix(merge(deepPrefix(expression), j.getPrefix()));
    }

    @Override
    public J visitObjectDeclaration(KtObjectDeclaration declaration, ExecutionContext data) {
        Markers markers = Markers.EMPTY;
        List<J.Modifier> modifiers = new ArrayList<>();
        JContainer<TypeTree> implementings = null;
        Set<PsiElement> consumedSpaces = preConsumedInfix(declaration);

        List<J.Annotation> leadingAnnotations = new ArrayList<>();
        List<J.Annotation> lastAnnotations = new ArrayList<>();
        if (declaration.getModifierList() != null) {
            modifiers.addAll(mapModifiers(declaration.getModifierList(), leadingAnnotations, lastAnnotations, data));
        }

        modifiers.add(buildFinalModifier());

        JContainer<J.TypeParameter> typeParameters = declaration.getTypeParameterList() == null ? null :
                JContainer.build(prefix(declaration.getTypeParameterList()), mapTypeParameters(declaration.getTypeParameterList(), data), Markers.EMPTY);

        if (declaration.getSuperTypeList() != null) {
            implementings = mapSuperTypeList(declaration.getSuperTypeList(), data);
            implementings = requireNonNull(implementings).withBefore(prefix(declaration.getColon()));
        }

        J.Block body;
        if (declaration.getBody() == null) {
            body = new J.Block(
                    randomId(),
                    Space.EMPTY,
                    Markers.EMPTY,
                    padRight(false, Space.EMPTY),
                    emptyList(),
                    Space.EMPTY
            );
            body = body.withMarkers(body.getMarkers().addIfAbsent(new OmitBraces(randomId())));
        } else {
            body = (J.Block) declaration.getBody().accept(this, data);
        }

        if (declaration.getObjectKeyword() != null) {
            markers = markers.add(new KObject(randomId(), Space.EMPTY));
        }

        J.Identifier name;
        if (declaration.getNameIdentifier() != null) {
            name = createIdentifier(declaration.getNameIdentifier(), type(declaration));
        } else {
            name = createIdentifier(declaration.isCompanion() ? "<companion>" : "", Space.EMPTY, type(declaration))
                    .withMarkers(Markers.EMPTY.addIfAbsent(new Implicit(randomId())));
        }

        return new J.ClassDeclaration(
                randomId(),
                deepPrefix(declaration),
                markers,
                leadingAnnotations,
                modifiers,
                new J.ClassDeclaration.Kind(
                        randomId(),
                        prefix(declaration.getObjectKeyword(), consumedSpaces),
                        Markers.EMPTY,
                        lastAnnotations,
                        J.ClassDeclaration.Kind.Type.Class
                ),
                name,
                typeParameters,
                null,
                null,
                implementings,
                null,
                body,
                (JavaType.FullyQualified) type(declaration)
        );
    }

    @Override
    @Nullable
    public J visitPackageDirective(KtPackageDirective directive, ExecutionContext data) {
        if (directive.getPackageNameExpression() == null) {
            return null;
        }
        return new J.Package(
                randomId(),
                deepPrefix(directive),
                Markers.EMPTY,
                (Expression) directive.getPackageNameExpression().accept(this, data),
                emptyList()
        );
    }

    @Override
    public J visitPrefixExpression(KtPrefixExpression expression, ExecutionContext data) {
        assert expression.getBaseExpression() != null;
        J.Unary.Type type = mapJUnaryType(expression.getOperationReference());
        if (type == null) {
            throw new UnsupportedOperationException("TODO");
        }
        // FIXME: Add detection of overloads and return the appropriate trees when it is not equivalent to a J.Unary.
        //        Returning the base type only applies when the expression is equivalent to a J.Binary.
        JavaType javaType = type(expression);
        return mapType(new J.Unary(
                randomId(),
                deepPrefix(expression),
                Markers.EMPTY,
                padLeft(prefix(expression.getOperationReference()), type),
                expression.getBaseExpression().accept(this, data).withPrefix(suffix(expression.getOperationReference())),
                javaType
        ));
    }

    @Override
    public J visitPostfixExpression(KtPostfixExpression expression, ExecutionContext data) {
        // FIXME: Add detection of overloads and return the appropriate trees when it is not equivalent to a J.Unary.
        //        Returning the base type only applies when the expression is equivalent to a J.Binary.
        JavaType type = type(expression);
        if (type instanceof JavaType.Method) {
            type = ((JavaType.Method) type).getReturnType();
        } else if (type instanceof JavaType.Variable) {
            type = ((JavaType.Variable) type).getType();
        }
        J j = convertToExpression(requireNonNull(expression.getBaseExpression()).accept(this, data));
        IElementType referencedNameElementType = expression.getOperationReference().getReferencedNameElementType();
        if (referencedNameElementType == KtTokens.EXCLEXCL) {
            j = mapType(new K.Unary(randomId(), deepPrefix(expression), Markers.EMPTY, padLeft(prefix(expression.getOperationReference()), K.Unary.Type.NotNull), (Expression) j, type));
        } else if (referencedNameElementType == KtTokens.PLUSPLUS) {
            j = mapType(new J.Unary(randomId(), deepPrefix(expression), Markers.EMPTY, padLeft(prefix(expression.getOperationReference()), J.Unary.Type.PostIncrement), (Expression) j, type));
        } else if (referencedNameElementType == KtTokens.MINUSMINUS) {
            j = mapType(new J.Unary(randomId(), deepPrefix(expression), Markers.EMPTY, padLeft(prefix(expression.getOperationReference()), J.Unary.Type.PostDecrement), (Expression) j, type));
        } else {
            throw new UnsupportedOperationException("TODO");
        }
        return j;
    }

    @Override
    public J visitProperty(KtProperty property, ExecutionContext data) {
        Markers markers = Markers.EMPTY;
        List<J.Annotation> leadingAnnotations = new ArrayList<>();
        List<J.Annotation> lastAnnotations = new ArrayList<>();
        List<J.Modifier> modifiers = mapModifiers(property.getModifierList(), leadingAnnotations, lastAnnotations, data);
        TypeTree typeExpression = null;
        List<JRightPadded<J.VariableDeclarations.NamedVariable>> variables = new ArrayList<>();
        J.MethodDeclaration getter = null;
        J.MethodDeclaration setter = null;
        JRightPadded<Expression> receiver = null;
        JContainer<J.TypeParameter> typeParameters = property.getTypeParameterList() != null ?
                JContainer.build(prefix(property.getTypeParameterList()), mapTypeParameters(property.getTypeParameterList(), data), Markers.EMPTY) : null;
        K.TypeConstraints typeConstraints = null;
        boolean isSetterFirst = false;
        Set<PsiElement> prefixConsumedSet = preConsumedInfix(property);

        modifiers.add(new J.Modifier(
                Tree.randomId(),
                prefix(property.getValOrVarKeyword(), prefixConsumedSet),
                Markers.EMPTY,
                property.isVar() ? "var" : null,
                property.isVar() ? J.Modifier.Type.LanguageExtension : J.Modifier.Type.Final,
                lastAnnotations
        ));

        // Receiver
        if (property.getReceiverTypeReference() != null) {
            Expression receiverExp = convertToExpression(property.getReceiverTypeReference().accept(this, data).withPrefix(prefix(property.getReceiverTypeReference())));
            receiver = padRight(receiverExp, suffix(property.getReceiverTypeReference()));
            markers = markers.addIfAbsent(new Extension(randomId()));
        }

        JLeftPadded<Expression> initializer = null;
        if (property.getInitializer() != null) {
            initializer = padLeft(prefix(property.getEqualsToken()),
                    convertToExpression(property.getInitializer().accept(this, data)
                            .withPrefix(prefix(property.getInitializer()))));
        } else if (property.getDelegate() != null) {
            Space afterByKeyword = prefix(property.getDelegate().getExpression());
            Expression initializerExp = convertToExpression(property.getDelegate().accept(this, data)).withPrefix(afterByKeyword);
            initializer = padLeft(prefix(property.getDelegate()), initializerExp);
            markers = markers.addIfAbsent(new By(randomId()));
        }

        Markers rpMarker = Markers.EMPTY;
        JavaType.Variable vt = variableType(property, owner(property));
        J.VariableDeclarations.NamedVariable namedVariable =
                new J.VariableDeclarations.NamedVariable(
                        randomId(),
                        prefix(property.getNameIdentifier()),
                        Markers.EMPTY,
                        createIdentifier(requireNonNull(property.getNameIdentifier()), vt).withPrefix(Space.EMPTY),
                        emptyList(),
                        initializer,
                        vt
                );

        variables.add(padRight(namedVariable, prefix(property.getColon())).withMarkers(rpMarker));

        if (property.getColon() != null) {
            typeExpression = (TypeTree) requireNonNull(property.getTypeReference()).accept(this, data);
        }

        if (property.getGetter() != null) {
            getter = (J.MethodDeclaration) property.getGetter().accept(this, data);
        }

        if (property.getSetter() != null) {
            setter = (J.MethodDeclaration) property.getSetter().accept(this, data);
        }

        if (getter != null && setter != null) {
            isSetterFirst = property.getSetter().getTextRange().getStartOffset() < property.getGetter().getTextRange().getStartOffset();
        }

        J.VariableDeclarations variableDeclarations = new J.VariableDeclarations(
                Tree.randomId(),
                endFixPrefixAndInfix(property), // overlaps with right-padding of previous statement
                markers,
                leadingAnnotations,
                modifiers,
                typeExpression,
                null,
                Collections.emptyList(),
                variables
        );

        if (property.getTypeConstraintList() != null) {
            typeConstraints = (K.TypeConstraints) property.getTypeConstraintList().accept(this, data);
            PsiElement whereKeyword = requireNonNull(property.getNode().findChildByType(KtTokens.WHERE_KEYWORD)).getPsi();
            typeConstraints = typeConstraints.withConstraints(ListUtils.mapFirst(typeConstraints.getConstraints(), constraint -> constraint.withPrefix(suffix(whereKeyword))))
                    .withPrefix(prefix(whereKeyword));
        }

        if (getter != null || setter != null || receiver != null || typeConstraints != null) {
            return new K.Property(
                    randomId(),
                    deepPrefix(property),
                    markers,
                    typeParameters,
                    variableDeclarations.withPrefix(Space.EMPTY),
                    typeConstraints,
                    getter,
                    setter,
                    isSetterFirst,
                    receiver
            );
        } else {
            return variableDeclarations;
        }
    }

    private List<J.Modifier> mapModifiers(@Nullable KtModifierList modifierList,
                                          @NonNull List<J.Annotation> leadingAnnotations,
                                          @NonNull List<J.Annotation> lastAnnotations,
                                          ExecutionContext data) {
        boolean isLeadingAnnotation = true;
        ArrayList<J.Modifier> modifiers = new ArrayList<>();
        List<J.Annotation> annotations = new ArrayList<>();
        if (modifierList == null) {
            return modifiers;
        }

        // don't use iterator of `PsiTreeUtil.firstChild` and `getNextSibling`, since it could skip one layer, example test "paramAnnotation"
        // also don't use `modifierList.getChildren()` since it could miss some element
        for (Iterator<PsiElement> it = PsiUtilsKt.getAllChildren(modifierList).iterator(); it.hasNext(); ) {
            PsiElement child = it.next();
            if (isSpace(child.getNode())) {
                continue;
            }

            boolean isAnnotationEntry = child instanceof KtAnnotationEntry;
            boolean isAnnotation = child instanceof KtAnnotation;
            boolean isKeyword = child instanceof LeafPsiElement && child.getNode().getElementType() instanceof KtModifierKeywordToken;

            if (isAnnotationEntry) {
                KtAnnotationEntry ktAnnotationEntry = (KtAnnotationEntry) child;
                J.Annotation annotation = (J.Annotation) ktAnnotationEntry.accept(this, data);
                if (isLeadingAnnotation) {
                    leadingAnnotations.add(annotation);
                } else {
                    annotations.add(annotation);
                }
            } else if (isAnnotation) {
                KtAnnotation ktAnnotation = (KtAnnotation) child;
                J.Annotation annotation = (J.Annotation) ktAnnotation.accept(this, data);
                if (isLeadingAnnotation) {
                    leadingAnnotations.add(annotation);
                } else {
                    annotations.add(annotation);
                }
            } else if (isKeyword) {
                isLeadingAnnotation = false;
                modifiers.add(mapModifier(child, new ArrayList<>(annotations), null));
                annotations.clear();
            }
        }

        if (!annotations.isEmpty()) {
            lastAnnotations.addAll(annotations);
        }

        return modifiers;
    }

    @Override
    public J visitPropertyDelegate(KtPropertyDelegate delegate, ExecutionContext data) {
        if (delegate.getExpression() == null) {
            throw new UnsupportedOperationException("TODO");
        }
        // Markers initMarkers = Markers.EMPTY.addIfAbsent(new By(randomId()));
        return delegate.getExpression().accept(this, data)
                .withPrefix(deepPrefix(delegate));
    }

    @Override
    public J visitSimpleNameExpression(KtSimpleNameExpression expression, ExecutionContext data) {
        // The correct type cannot consistently be associated to the expression due to the relationship between the PSI and FIR.
        // The parent tree should use the associated FIR to fix mis-mapped types.
        // I.E. MethodInvocations, MethodDeclarations, VariableNames should be set manually through `createIdentifier(psi, type)`
        return createIdentifier(expression, type(expression));
    }

    @Override
    public J visitStringTemplateExpression(KtStringTemplateExpression expression, ExecutionContext data) {
        KtStringTemplateEntry[] entries = expression.getEntries();
        boolean hasStringTemplateEntry = Arrays.stream(entries).anyMatch(x ->
                x instanceof KtBlockStringTemplateEntry ||
                x instanceof KtSimpleNameStringTemplateEntry);

        if (hasStringTemplateEntry) {
            String delimiter = expression.getFirstChild().getText();
            List<J> values = new ArrayList<>(entries.length);

            for (KtStringTemplateEntry entry : entries) {
                values.add(entry.accept(this, data));
            }

            return new K.KString(
                    randomId(),
                    deepPrefix(expression),
                    Markers.EMPTY,
                    delimiter,
                    values,
                    type(expression)
            );
        }

        StringBuilder valueSb = new StringBuilder();
        Arrays.stream(entries).forEach(entry -> valueSb.append(maybeAdjustCRLF(entry))
        );

        String valueSource = getString(expression, valueSb);

        return new J.Literal(
                randomId(),
                Space.EMPTY,
                Markers.EMPTY,
                valueSb.toString(),
                valueSource,
                null,
                JavaType.Primitive.String
        ).withPrefix(deepPrefix(expression));
    }

    @NotNull
    private static String getString(KtStringTemplateExpression expression, StringBuilder valueSb) {
        PsiElement openQuote = expression.getFirstChild();
        PsiElement closingQuota = expression.getLastChild();
        if (openQuote == null || closingQuota == null ||
            openQuote.getNode().getElementType() != KtTokens.OPEN_QUOTE ||
            closingQuota.getNode().getElementType() != KtTokens.CLOSING_QUOTE) {
            throw new UnsupportedOperationException("This should never happen");
        }

        return openQuote.getText() + valueSb + closingQuota.getText();
    }

    @Override
    public J visitStringTemplateEntry(KtStringTemplateEntry entry, ExecutionContext data) {
        PsiElement leaf = entry.getFirstChild();
        if (!(leaf instanceof LeafPsiElement)) {
            throw new UnsupportedOperationException("Unsupported KtStringTemplateEntry child");
        }

        return new J.Literal(
                Tree.randomId(),
                Space.EMPTY,
                Markers.EMPTY,
                leaf.getText(),
                "\"" + leaf.getText() + "\"", // todo, support text block
                null,
                primitiveType(entry)
        );
    }

    @Override
    public J visitSuperTypeList(KtSuperTypeList list, ExecutionContext data) {
        throw new UnsupportedOperationException("Unsupported, call mapSuperTypeList instead");
    }

    @Override
    public J visitSuperTypeCallEntry(KtSuperTypeCallEntry call, ExecutionContext data) {
        return requireNonNull(call.getTypeReference()).accept(this, data);
    }

    @Override
    public J visitTypeReference(KtTypeReference typeReference, ExecutionContext data) {
        List<J.Annotation> leadingAnnotations = new ArrayList<>();
        List<J.Annotation> lastAnnotations = new ArrayList<>();
        Set<PsiElement> consumedSpaces = preConsumedInfix(typeReference);

        List<J.Modifier> modifiers = mapModifiers(typeReference.getModifierList(), leadingAnnotations, lastAnnotations, data);
        if (!leadingAnnotations.isEmpty()) {
            leadingAnnotations = ListUtils.mapFirst(leadingAnnotations, anno -> anno.withPrefix(prefix(typeReference)));
            consumedSpaces.add(findFirstPrefixSpace(typeReference));
        } else if (!modifiers.isEmpty()) {
            PsiElement first = findFirstNonSpaceChild(typeReference);
            if (first != null) {
                if (first.getNode().getElementType() != KtTokens.LPAR) {
                    modifiers = ListUtils.mapFirst(modifiers, mod -> mod.withPrefix(prefix(typeReference)));
                    consumedSpaces.add(findFirstPrefixSpace(typeReference));
                } else {
                    // handle redundant parentheses
                    modifiers = ListUtils.mapFirst(modifiers, mod -> mod.withPrefix(merge(prefix(typeReference.getModifierList()), mod.getPrefix())));
                }
            }
        }

        J j = requireNonNull(typeReference.getTypeElement()).accept(this, data);
        consumedSpaces.add(findFirstPrefixSpace(typeReference.getTypeElement()));

        if (j instanceof K.FunctionType && typeReference.getModifierList() != null) {
            K.FunctionType functionType = (K.FunctionType) j;
            functionType = functionType.withModifiers(modifiers).withLeadingAnnotations(leadingAnnotations);

            if (functionType.getReceiver() != null) {
                functionType = functionType.withReceiver(
                        functionType.getReceiver().withElement(functionType.getReceiver().getElement().withPrefix(functionType.getPrefix()))
                );

                functionType = functionType.withPrefix(Space.EMPTY);
            }

            j = functionType;
        } else if (j instanceof J.Identifier) {
            j = ((J.Identifier) j).withAnnotations(leadingAnnotations);
        } else if (j instanceof J.ParameterizedType || j instanceof J.IntersectionType) {
            if (!leadingAnnotations.isEmpty()) {
                j = new J.AnnotatedType(randomId(), Space.EMPTY, Markers.EMPTY, leadingAnnotations, (TypeTree) j);
            }
        }

        // Handle potential redundant nested parentheses
        Stack<Pair<Integer, Integer>> parenPairs = new Stack<>();
        List<PsiElement> allChildren = getAllChildren(typeReference);

        int l = 0;
        int r = allChildren.size() - 1;
        while (l < r) {
            l = findFirstLPAR(allChildren, l);
            r = findLastRPAR(allChildren, r);
            if (l * r < 0) {
                throw new UnsupportedOperationException("Unpaired parentheses!");
            }
            if (l < 0 || r < 0) {
                break;
            }
            parenPairs.add(new Pair<>(l++, r--));
        }

        while (!parenPairs.empty()) {
            Pair<Integer, Integer> parenPair = parenPairs.pop();
            PsiElement lPAR = allChildren.get(parenPair.getFirst());
            PsiElement rPAR = allChildren.get(parenPair.getSecond());
            TypeTree typeTree = j instanceof K.FunctionType ? ((K.FunctionType) j).withReturnType(((K.FunctionType) j).getReturnType().withAfter(Space.EMPTY)) : (TypeTree) j;
            j = new J.ParenthesizedTypeTree(randomId(),
                    Space.EMPTY,
                    Markers.EMPTY,
                    emptyList(),
                    new J.Parentheses<>(randomId(), prefix(lPAR), Markers.EMPTY, padRight(typeTree, prefix(rPAR)))
            );
        }

        return j.withPrefix(merge(prefix(typeReference, consumedSpaces), j.getPrefix()));
    }

    @Override
    public J visitUserType(KtUserType type, ExecutionContext data) {
        J.Identifier name = (J.Identifier) requireNonNull(type.getReferenceExpression()).accept(this, data);

        if (type.getFirstChild() == type.getReferenceExpression()) {
            name = name.withPrefix(merge(deepPrefix(type), name.getPrefix()));
        }

        NameTree nameTree = name;

        if (type.getQualifier() != null) {
            Expression select = convertToExpression(type.getQualifier().accept(this, data)).withPrefix(prefix(type.getQualifier()));
            nameTree = mapType(new J.FieldAccess(randomId(), Space.EMPTY, Markers.EMPTY, select, padLeft(suffix(type.getQualifier()), name), null));
        }

        if (type.getTypeArgumentList() != null) {
            JContainer<Expression> args = mapTypeArguments(type.getTypeArgumentList(), data);

            JavaType javaType = type(type);
            if (javaType instanceof JavaType.Unknown) {
                javaType = new JavaType.Parameterized(null, JavaType.Unknown.getInstance(), null);
            } else if (!(javaType instanceof JavaType.Parameterized)) {
                throw new UnsupportedOperationException("java type is not a Parameterized: " + type.getText());
            }

            JavaType.Parameterized pt = (JavaType.Parameterized) javaType;
            return mapType(new J.ParameterizedType(
                    randomId(),
                    Space.EMPTY,
                    Markers.EMPTY,
                    nameTree,
                    args,
                    pt == null ? JavaType.Unknown.getInstance() : pt
            ));
        }

        return nameTree;
    }

    @Override
    public J visitValueArgumentList(KtValueArgumentList list, ExecutionContext data) {
        throw new UnsupportedOperationException("TODO");
    }

    /*====================================================================
     * Mapping methods
     * ====================================================================*/
    @Nullable
    private K.Binary.Type mapKBinaryType(KtOperationReferenceExpression operationReference) {
        IElementType elementType = operationReference.getOperationSignTokenType();
        if (elementType == null) {
            return null;
        }

        if (elementType == KtTokens.NOT_IN) {
            return K.Binary.Type.NotContains;
        } else if (elementType == KtTokens.RANGE) {
            return K.Binary.Type.RangeTo;
        } else if (elementType == KtTokens.RANGE_UNTIL) {
            return K.Binary.Type.RangeUntil;
        } else if (elementType == KtTokens.IN_KEYWORD) {
            return K.Binary.Type.Contains;
        } else if (elementType == KtTokens.EQEQEQ) {
            return K.Binary.Type.IdentityEquals;
        } else if (elementType == KtTokens.EXCLEQEQEQ) {
            return K.Binary.Type.IdentityNotEquals;
        } else if (elementType == KtTokens.ELVIS) {
            return K.Binary.Type.Elvis;
        } else if (elementType == KtTokens.EQ) {
            return null;
        } else {
            throw new UnsupportedOperationException("Unsupported OPERATION_REFERENCE type: " + elementType);
        }
    }

    @Nullable
    private J.Binary.Type mapJBinaryType(KtOperationReferenceExpression operationReference) {
        IElementType elementType = operationReference.getOperationSignTokenType();

        if (elementType == null) {
            String operator = operationReference.getText();
            if ("and".equals(operator)) {
                return J.Binary.Type.BitAnd;
            } else if ("or".equals(operator)) {
                return J.Binary.Type.BitOr;
            } else if ("xor".equals(operator)) {
                return J.Binary.Type.BitXor;
            } else if ("shl".equals(operator)) {
                return J.Binary.Type.LeftShift;
            } else if ("shr".equals(operator)) {
                return J.Binary.Type.RightShift;
            } else if ("ushr".equals(operator)) {
                return J.Binary.Type.UnsignedRightShift;
            }
        }

        if (elementType == KtTokens.PLUS)
            return J.Binary.Type.Addition;
        else if (elementType == KtTokens.MINUS)
            return J.Binary.Type.Subtraction;
        else if (elementType == KtTokens.MUL)
            return J.Binary.Type.Multiplication;
        else if (elementType == KtTokens.DIV)
            return J.Binary.Type.Division;
        else if (elementType == KtTokens.EQEQ)
            return J.Binary.Type.Equal;
        else if (elementType == KtTokens.EXCLEQ)
            return J.Binary.Type.NotEqual;
        else if (elementType == KtTokens.GT)
            return J.Binary.Type.GreaterThan;
        else if (elementType == KtTokens.GTEQ)
            return J.Binary.Type.GreaterThanOrEqual;
        else if (elementType == KtTokens.LT)
            return J.Binary.Type.LessThan;
        else if (elementType == KtTokens.LTEQ)
            return J.Binary.Type.LessThanOrEqual;
        else if (elementType == KtTokens.PERC)
            return J.Binary.Type.Modulo;
        else if (elementType == KtTokens.ANDAND)
            return J.Binary.Type.And;
        else if (elementType == KtTokens.OROR)
            return J.Binary.Type.Or;
        else
            return null;
    }

    @Nullable
    private J.Unary.Type mapJUnaryType(KtSimpleNameExpression operationReference) {
        IElementType elementType = operationReference.getReferencedNameElementType();

        if (elementType == KtTokens.EXCL) {
            return J.Unary.Type.Not;
        } else if (elementType == KtTokens.MINUSMINUS) {
            return J.Unary.Type.PreDecrement;
        } else if (elementType == KtTokens.PLUSPLUS) {
            return J.Unary.Type.PreIncrement;
        } else if (elementType == KtTokens.MINUS) {
            return J.Unary.Type.Negative;
        } else if (elementType == KtTokens.PLUSEQ) {
            return J.Unary.Type.Positive;
        } else if (elementType == KtTokens.PLUS) {
            return J.Unary.Type.Positive;
        } else {
            return null;
        }
    }

    private J.MethodInvocation mapFunctionCall(KtBinaryExpression expression, ExecutionContext data) {
        Markers markers = Markers.EMPTY
                .addIfAbsent(new Infix(randomId()))
                .addIfAbsent(new Extension(randomId()));

        Expression selectExp = convertToExpression(requireNonNull(expression.getLeft()).accept(this, data).withPrefix(prefix(expression.getLeft())));
        JRightPadded<Expression> select = padRight(selectExp, Space.EMPTY);
        J.Identifier name = (J.Identifier) expression.getOperationReference().accept(this, data); // createIdentifier(operation, Space.EMPTY, methodInvocationType(expression));

        List<JRightPadded<Expression>> expressions = new ArrayList<>(1);
        Markers paramMarkers = markers.addIfAbsent(new OmitParentheses(randomId()));
        Expression rightExp = convertToExpression(requireNonNull(expression.getRight()).accept(this, data).withPrefix(prefix(expression.getRight())));
        JRightPadded<Expression> padded = padRight(rightExp, suffix(expression.getRight()));
        expressions.add(padded);
        JContainer<Expression> args = JContainer.build(Space.EMPTY, expressions, paramMarkers);
        JavaType.Method methodType = methodInvocationType(expression);

        return new J.MethodInvocation(
                randomId(),
                prefix(expression),
                markers,
                select,
                null,
                name,
                args,
                methodType
        );
    }

    private J.ControlParentheses<Expression> buildIfCondition(KtIfExpression expression) {
        return new J.ControlParentheses<>(randomId(),
                prefix(expression.getLeftParenthesis()),
                Markers.EMPTY,
                padRight(convertToExpression(requireNonNull(expression.getCondition()).accept(this, executionContext))
                                .withPrefix(suffix(expression.getLeftParenthesis())),
                        prefix(expression.getRightParenthesis()))
        );
    }

    private JRightPadded<Statement> buildIfThenPart(KtIfExpression expression) {
        // TODO: fix NPE.
        return padRight(convertToStatement(requireNonNull(expression.getThen()).accept(this, executionContext))
                        .withPrefix(prefix(expression.getThen().getParent())),
                Space.EMPTY);
    }

    @Nullable
    private J.If.Else buildIfElsePart(KtIfExpression expression) {
        if (expression.getElse() == null) {
            return null;
        }

        return new J.If.Else(
                randomId(),
                prefix(expression.getElseKeyword()),
                Markers.EMPTY,
                padRight(convertToStatement(expression.getElse().accept(this, executionContext))
                        .withPrefix(suffix(expression.getElseKeyword())), Space.EMPTY)
        );
    }

    /*====================================================================
     * Type related methods
     * ====================================================================*/

    /**
     * Aligns types between the PSI and FIR to the Java compiler for use in recipes and type utilities.
     * <p>
     * The types associated from the PSI to the FIR do not always align with the expected types on the
     * J tree. An example is binary operations; In Kotlin, binary operations are method invocations where
     * the source code appears to be a binary expression like `1 + 1`, but the FIR is a function call `1.plus(1)`.
     * <p>
     * The function call will be mapped to a `JavaType$Method`, which is only necessary if the function is not overloaded.
     * Otherwise, a J.Binary is created, which should have a type field of `JavaType.Class`. This method will assign
     * the appropriate JavaType based on the tree and the trees fields.
     * <p>
     * The expected types on fields of `J` trees varies. An example is the name of J.MethodInvocation should
     * have a type of `JavaType$Method` whereas the name of an Annotation should be a `JavaType.Class`.
     * <p>
     * Finally, we can identify and fix mis-mapped types by detecting unexpected types, marking the elements,
     * and finding the elements through data-tables.
     *
     * @param tree J tree to align types on.
     * @return Tree with updated types.
     */
    @SuppressWarnings("unchecked")
    private <J2 extends J> J2 mapType(J2 tree) {
        J2 updated = tree;
        if (tree instanceof J.Annotation) {
            updated = (J2) mapType((J.Annotation) tree);
        } else if (tree instanceof J.Assignment) {
            updated = (J2) mapType((J.Assignment) tree);
        } else if (tree instanceof J.AssignmentOperation) {
            updated = (J2) mapType((J.AssignmentOperation) tree);
        } else if (tree instanceof J.Binary) {
            updated = (J2) mapType((J.Binary) tree);
        } else if (tree instanceof J.FieldAccess) {
            updated = (J2) mapType((J.FieldAccess) tree);
        } else if (tree instanceof J.MethodDeclaration) {
            updated = (J2) mapType((J.MethodDeclaration) tree);
        } else if (tree instanceof J.MethodInvocation) {
            updated = (J2) mapType((J.MethodInvocation) tree);
        } else if (tree instanceof J.NewClass) {
            updated = (J2) mapType((J.NewClass) tree);
        } else if (tree instanceof J.ParameterizedType) {
            updated = (J2) mapType((J.ParameterizedType) tree);
        } else if (tree instanceof J.Unary) {
            updated = (J2) mapType((J.Unary) tree);
        } else if (tree instanceof K.Binary) {
            updated = (J2) mapType((K.Binary) tree);
        } else if (tree instanceof K.Unary) {
            updated = (J2) mapType((K.Unary) tree);
        }
        return updated;
    }

    private J.Annotation mapType(J.Annotation tree) {
        J.Annotation a = tree;
        if (isNotFullyQualified(tree.getAnnotationType().getType())) {
            if (a.getAnnotationType().getType() instanceof JavaType.Method) {
                a = a.withAnnotationType(a.getAnnotationType().withType(((JavaType.Method) a.getAnnotationType().getType()).getReturnType()));
            }
//            else {
                // Type association error, add marker for use in data table.
//            }
        }
        return a;
    }

    private J.Assignment mapType(J.Assignment tree) {
        J.Assignment a = tree;
        if (isNotFullyQualified(tree.getType())) {
            if (a.getType() instanceof JavaType.Method) {
                a = a.withType(((JavaType.Method) a.getType()).getReturnType());
            } else if (a.getType() instanceof JavaType.Variable) {
                a = a.withType(((JavaType.Variable) a.getType()).getType());
            }
//            else {
                // Type association error, add marker for use in data table.
//            }
        }
        return a;
    }

    private J.AssignmentOperation mapType(J.AssignmentOperation tree) {
        J.AssignmentOperation a = tree;
        if (isNotFullyQualified(tree.getType())) {
            if (a.getType() instanceof JavaType.Method) {
                a = a.withType(((JavaType.Method) a.getType()).getReturnType());
            } else if (a.getType() instanceof JavaType.Variable) {
                a = a.withType(((JavaType.Variable) a.getType()).getType());
            }
//            else {
                // Type association error, add marker for use in data table.
//            }
        }
        return a;
    }

    private J.Binary mapType(J.Binary tree) {
        J.Binary b = tree;
        if (isNotFullyQualified(tree.getType())) {
            if (b.getType() instanceof JavaType.Method) {
                b = b.withType(((JavaType.Method) b.getType()).getReturnType());
            }
//            else {
                // Type association error, add marker for use in data table.
//            }
        }
        return b;
    }

    private J.FieldAccess mapType(J.FieldAccess tree) {
        J.FieldAccess f = tree;
        if (isNotFullyQualified(tree.getType())) {
            if (f.getType() instanceof JavaType.Method) {
                f = f.withType(((JavaType.Method) f.getType()).getReturnType());
            } else if (f.getType() instanceof JavaType.Variable) {
                f = f.withType(((JavaType.Variable) f.getType()).getType());
            }
//            else {
                // Type association error, add marker for use in data table.
//            }
            return f;
        }
        if (f.getTarget() instanceof J.Identifier && isNotFullyQualified(f.getTarget().getType())) {
            // Type association error, add marker for use in data table.
        }
        return f;
    }

    private J.MethodDeclaration mapType(J.MethodDeclaration tree) {
        J.MethodDeclaration m = tree;
        if (!(m.getName().getType() instanceof JavaType.Method)) {
            m = m.withName(m.getName().withType(m.getMethodType()));
        }
        return m;
    }

    private J.MethodInvocation mapType(J.MethodInvocation tree) {
        J.MethodInvocation m = tree;
        if (!(m.getName().getType() instanceof JavaType.Method)) {
            m = m.withName(m.getName().withType(m.getMethodType()));
        }
        return m;
    }

    private J.NewClass mapType(J.NewClass tree) {
        J.NewClass n = tree;
        if (n.getClazz() != null && n.getClazz() instanceof J.Identifier) {
            if (n.getClazz().getType() instanceof JavaType.Parameterized) {
                J.Identifier clazz = (J.Identifier) n.getClazz();
                n = n.withClazz(clazz.withType(((JavaType.Parameterized) clazz.getType()).getType()));
            }
//            else if (n.getClazz().getType() != null && isNotFullyQualified(n.getClazz().getType())) {
                // Type association error, add marker for use in data table.
//            }
        }
        return n;
    }

    private J.ParameterizedType mapType(J.ParameterizedType tree) {
        J.ParameterizedType p = tree;
        if (p.getType() != null && !(p.getType() instanceof JavaType.Parameterized)) {
            if (p.getType() instanceof JavaType.Method) {
                if (((JavaType.Method) p.getType()).getReturnType() instanceof JavaType.Parameterized) {
                    p = p.withType(((JavaType.Method) p.getType()).getReturnType());
                }
//                else {
                    // Type association error, add marker for use in data table.
//                }
            }
//            else {
                // Type association error, add marker for use in data table.
//            }
        }
        if (p.getClazz() != null && p.getClazz().getType() instanceof JavaType.Parameterized) {
            p = p.withClazz(p.getClazz().withType(((JavaType.Parameterized) p.getClazz().getType()).getType()));
        }
        return p;
    }

    private J.Unary mapType(J.Unary tree) {
        J.Unary u = tree;
        if (isNotFullyQualified(tree.getType())) {
            if (u.getType() instanceof JavaType.Method) {
                u = u.withType(((JavaType.Method) u.getType()).getReturnType());
            }
//            else {
                // Type association error, add marker for use in data table.
//            }
        }
        return u;
    }

    private K.Binary mapType(K.Binary tree) {
        K.Binary b = tree;
        if (isNotFullyQualified(b.getType())) {
            if (b.getType() instanceof JavaType.Method) {
                b = b.withType(((JavaType.Method) b.getType()).getReturnType());
            }
//            else {
                // Type association error, add marker for use in data table.
//            }
        }
        return b;
    }

    private K.Unary mapType(K.Unary tree) {
        K.Unary u = tree;
//        if (isNotFullyQualified(tree.getType())) {
            // Type association error, add marker for use in data table.
//        }
        return u;
    }

    private boolean isNotFullyQualified(@Nullable JavaType type) {
        return type != null && !(type instanceof JavaType.FullyQualified);
    }

    @Nullable
    private JavaType type(@Nullable KtElement psi) {
        if (psi == null) {
            return JavaType.Unknown.getInstance();
        }
        return psiElementAssociations.type(psi, owner(psi));
    }

    private JavaType.Primitive primitiveType(PsiElement psi) {
        return psiElementAssociations.primitiveType(psi);
    }

    @Nullable
    private JavaType.Variable variableType(PsiElement psi, @Nullable FirElement parent) {
        return psiElementAssociations.variableType(psi, parent);
    }

    @Nullable
    private JavaType.Method methodDeclarationType(PsiElement psi) {
        return psiElementAssociations.methodDeclarationType(psi);
    }

    @Nullable
    private JavaType.Method methodInvocationType(PsiElement psi) {
        return psiElementAssociations.methodInvocationType(psi);
    }

    /*====================================================================
     * Other helper methods
     * ====================================================================*/
    private J.Identifier createIdentifier(PsiElement name, @Nullable JavaType type) {
        return createIdentifier(name, type, null);
    }

    private J.Identifier createIdentifier(PsiElement name, @Nullable JavaType type, @Nullable Set<PsiElement> consumedSpaces) {
        return createIdentifier(name.getNode().getText(), prefix(name, consumedSpaces), type);
    }

    private J.Identifier createIdentifier(String name, Space prefix,
                                          @Nullable JavaType type) {
        return createIdentifier(name, prefix,
                type instanceof JavaType.Variable ? ((JavaType.Variable) type).getType() : type,
                type instanceof JavaType.Variable ? (JavaType.Variable) type : null);
    }

    private J.Identifier createIdentifier(String name, Space prefix,
                                          @Nullable JavaType type,
                                          @Nullable JavaType.Variable fieldType) {
        Markers markers = Markers.EMPTY;
        String updated = name;
        if (name.startsWith("`")) {
            updated = updated.substring(1, updated.length() - 1);
            markers = markers.addIfAbsent(new Quoted(randomId()));
        }
        return new J.Identifier(
                randomId(),
                prefix,
                markers,
                emptyList(),
                updated,
                type instanceof JavaType.Unknown ? null : type,
                fieldType
        );
    }

    private static J.Identifier addPrefixInFront(J.Identifier id, Space prefix) {
        if (!id.getAnnotations().isEmpty()) {
            id = id.withAnnotations(ListUtils.mapFirst(id.getAnnotations(), anno -> anno.withPrefix(merge(prefix, anno.getPrefix()))));
        } else {
            id = id.withPrefix(merge(prefix, id.getPrefix()));
        }
        return id;
    }

    @Nullable
    private FirElement owner(PsiElement element) {
        KtElement owner = ownerStack.peek() == element ? ownerStack.get(ownerStack.size() - 2) : ownerStack.peek();
        if (owner instanceof KtDeclaration) {
            return psiElementAssociations.primary(owner);
        } else if (owner instanceof KtFile) {
            return psiElementAssociations.primary(owner);
        }
        return null;
    }

    private J.Block convertToBlock(KtExpression ktExpression, ExecutionContext data) {
        Expression returnExpr = convertToExpression(ktExpression.accept(this, data)).withPrefix(Space.EMPTY);
        K.KReturn kreturn = new K.KReturn(randomId(), new J.Return(randomId(), prefix(ktExpression), Markers.EMPTY.addIfAbsent(new ImplicitReturn(randomId())), returnExpr), null);
        return new J.Block(
                randomId(),
                Space.EMPTY,
                Markers.EMPTY.addIfAbsent(new OmitBraces(randomId()))
                        .addIfAbsent(new SingleExpressionBlock(randomId())),
                JRightPadded.build(false),
                singletonList(JRightPadded.build(kreturn)),
                Space.EMPTY
        );
    }

    private <J2 extends J> JRightPadded<J2> maybeTrailingSemicolon(J2 j, KtElement element) {
        PsiElement maybeSemicolon = findLastNotSpaceChild(element);
        boolean hasSemicolon = maybeSemicolon instanceof LeafPsiElement && ((LeafPsiElement) maybeSemicolon).getElementType() == KtTokens.SEMICOLON;

        if (hasSemicolon) {
            return new JRightPadded<>(j, prefix(maybeSemicolon), Markers.EMPTY.add(new Semicolon(randomId())));
        }

        maybeSemicolon = findFirstNonSpaceNextSibling(element);
        if (maybeSemicolon instanceof LeafPsiElement && ((LeafPsiElement) maybeSemicolon).getElementType() == KtTokens.SEMICOLON) {
            return new JRightPadded<>(j, deepPrefix(maybeSemicolon), Markers.EMPTY.add(new Semicolon(randomId())));
        }

        return padRight(j, Space.EMPTY);
    }

    private <J2 extends J> JRightPadded<J2> maybeFollowingSemicolon(J2 j, KtElement element) {
        PsiElement maybeSemicolon = findFirstNonSpaceNextSibling(element);
        if (isSemicolon(maybeSemicolon)) {
            return new JRightPadded<>(j, deepPrefix(maybeSemicolon), Markers.EMPTY.add(new Semicolon(randomId())));
        }

        PsiElement endSemicolon = findLastChild(element, this::isSemicolon, c -> !isSpace(c.getNode()));
        if (endSemicolon != null) {
            return new JRightPadded<>(j, prefix(endSemicolon), Markers.EMPTY.add(new Semicolon(randomId())));
        }

        return padRight(j, Space.EMPTY);
    }

    private boolean isSemicolon(@Nullable PsiElement element) {
        if (element == null) {
            return false;
        }
        return element instanceof LeafPsiElement && ((LeafPsiElement) element).getElementType() == KtTokens.SEMICOLON;
    }

    private <T> JLeftPadded<T> padLeft(Space left, T tree) {
        return new JLeftPadded<>(left, tree, Markers.EMPTY);
    }

    private <T> JRightPadded<T> padRight(T tree, @Nullable Space right) {
        return padRight(tree, right, Markers.EMPTY);
    }

    private <T> JRightPadded<T> padRight(T tree, @Nullable Space right, Markers markers) {
        return new JRightPadded<>(tree, right == null ? Space.EMPTY : right, markers);
    }

    @SuppressWarnings("unchecked")
    private <J2 extends J> J2 convertToExpression(J j) {
        if (j instanceof Statement && !(j instanceof Expression)) {
            j = new K.StatementExpression(randomId(), (Statement) j);
        }
        return (J2) j;
    }

    private Statement convertToStatement(J j) {
        if (!(j instanceof Statement) && j instanceof Expression) {
            j = new K.ExpressionStatement(randomId(), (Expression) j);
        }
        if (!(j instanceof Statement)) {
            throw new UnsupportedOperationException("TODO");
        }
        return (Statement) j;
    }

    private Space prefix(@Nullable PsiElement element) {
        return prefix(element, null);
    }

    @NotNull
    private Space prefix(@Nullable PsiElement element, @Nullable Set<PsiElement> consumedSpaces) {
        if (element == null) {
            return Space.EMPTY;
        }

        PsiElement first = findFirstPrefixSpace(element);
        if (first == null) {
            return Space.EMPTY;
        }

        if (consumedSpaces != null && consumedSpaces.contains(first)) {
            return Space.EMPTY;
        }

        return space(first);
    }

    private static List<PsiElement> getAllChildren(PsiElement psiElement) {
        List<PsiElement> allChildren = new ArrayList<>();

        Iterator<PsiElement> iterator = PsiUtilsKt.getAllChildren(psiElement).iterator();
        while (iterator.hasNext()) {
            PsiElement it = iterator.next();
            allChildren.add(it);
        }
        return allChildren;
    }

    @Nullable
    private PsiElement findFirstPrefixSpace(@Nullable PsiElement element) {
        if (element == null) {
            return null;
        }

        PsiElement pre = element.getPrevSibling();
        if (pre == null || !isSpace(pre.getNode())) {
            return null;
        }

        while (pre.getPrevSibling() != null && isSpace(pre.getPrevSibling().getNode())) {
            pre = pre.getPrevSibling();
        }

        return pre;
    }

    @Nullable
    private static PsiElement getFirstSpaceChildOrNull(@Nullable PsiElement element) {
        if (element == null) {
            return null;
        }

        Iterator<PsiElement> iterator = PsiUtilsKt.getAllChildren(element).iterator();
        PsiElement first = iterator.next();

        if (first != null) {
            return isSpace(first.getNode()) ? first : null;
        }

        return null;
    }

    @Nullable
    private PsiElement findFirstNonSpacePrevSibling(@Nullable PsiElement element) {
        if (element == null) {
            return null;
        }

        PsiElement pre = element.getPrevSibling();
        while (pre != null) {
            if (!isSpace(pre.getNode())) {
                return pre;
            }
            pre = pre.getPrevSibling();
        }

        return null;
    }

    @Nullable
    private PsiElement findFirstNonSpaceNextSibling(@Nullable PsiElement element) {
        if (element == null) {
            return null;
        }
        PsiElement next = element.getNextSibling();
        while (next != null && isSpace(next.getNode())) {
            next = next.getNextSibling();
        }
        return next;
    }

    private Space suffix(@Nullable PsiElement element) {
        if (element == null) {
            return Space.EMPTY;
        }

        PsiElement whitespace = element.getNextSibling();
        if (whitespace == null || !isSpace(whitespace.getNode())) {
            return Space.EMPTY;
        }
        return space(whitespace);
    }

    private Space infix(@Nullable PsiElement element, @Nullable Set<PsiElement> consumedSpaces) {
        if (element == null) {
            return Space.EMPTY;
        }

        PsiElement first = element.getFirstChild();
        if (first == null || !isSpace(first.getNode())) {
            return Space.EMPTY;
        }

        if (consumedSpaces != null && consumedSpaces.contains(first)) {
            return Space.EMPTY;
        }

        return space(element.getFirstChild());
    }

    private Space endFix(@Nullable PsiElement element) {
        if (element == null) {
            return Space.EMPTY;
        }

        Space end = endFix(findLastNotSpaceChild(element));
        PsiElement lastSpace = findLastSpaceChild(element);

        return merge(end, space(lastSpace));
    }

    private Space endFixPrefixAndInfix(@Nullable PsiElement element) {
        return merge(endFix(findFirstNonSpacePrevSibling(element)), prefixAndInfix(element, null));
    }

    private Space deepPrefix(@Nullable PsiElement element) {
        return endFixPrefixAndInfix(element);
    }

    private Space endFixAndSuffix(@Nullable PsiElement element) {
        return merge(endFix(element), suffix(element));
    }

    private Space prefixAndInfix(@Nullable PsiElement element, @Nullable Set<PsiElement> consumedSpaces) {
        if (element == null) {
            return Space.EMPTY;
        }

        return merge(prefix(element, consumedSpaces), infix(element, consumedSpaces));
    }

    private static boolean isSpace(ASTNode node) {
        IElementType elementType = node.getElementType();
        return elementType == KtTokens.WHITE_SPACE ||
               elementType == KtTokens.BLOCK_COMMENT ||
               elementType == KtTokens.EOL_COMMENT ||
               elementType == KtTokens.DOC_COMMENT ||
               isCRLF(node);
    }

    private static boolean isLPAR(PsiElement element) {
        return element instanceof LeafPsiElement && ((LeafPsiElement) element).getElementType() == KtTokens.LPAR;
    }

    private static boolean isRPAR(PsiElement element) {
        return element instanceof LeafPsiElement && ((LeafPsiElement) element).getElementType() == KtTokens.RPAR;
    }

    private static int findFirstLPAR(List<PsiElement> elements, int start) {
        int ret = -1;
        for (int i = start; i < elements.size(); i++) {
            if (isLPAR(elements.get(i))) {
                return i;
            }
        }
        return ret;
    }

    private static int findLastRPAR(List<PsiElement> elements, int end) {
        int ret = -1;
        for (int i = end; i >= 0; i--) {
            if (isRPAR(elements.get(i))) {
                return i;
            }
        }
        return ret;
    }

    private static boolean isCRLF(ASTNode node) {
        return node instanceof PsiErrorElementImpl && node.getText().equals("\r");
    }

    private String nodeRangeText(@Nullable ASTNode first, @Nullable ASTNode last) {
        StringBuilder builder = new StringBuilder();
        while (first != null) {
            builder.append(first.getText());
            if (first == last) {
                break;
            }
            first = first.getTreeNext();
        }
        return builder.toString();
    }

    private List<J.Annotation> mapAnnotations(List<KtAnnotationEntry> ktAnnotationEntries, ExecutionContext data) {
        return ktAnnotationEntries.stream()
                .map(annotation -> (J.Annotation) annotation.accept(this, data))
                .collect(Collectors.toList());
    }

    private J mapDestructuringDeclaration(KtDestructuringDeclaration ktDestructuringDeclaration, ExecutionContext data) {
        List<KtDestructuringDeclarationEntry> entries = ktDestructuringDeclaration.getEntries();
        List<JRightPadded<J.VariableDeclarations.NamedVariable>> variables = new ArrayList<>(entries.size());

        for (KtDestructuringDeclarationEntry ktDestructuringDeclarationEntry : entries) {
            J.Identifier name = (J.Identifier) ktDestructuringDeclarationEntry.accept(this, data);

            J.VariableDeclarations.NamedVariable namedVariable = new J.VariableDeclarations.NamedVariable(
                    randomId(),
                    Space.EMPTY,
                    Markers.EMPTY,
                    name,
                    emptyList(),
                    null,
                    variableType(ktDestructuringDeclarationEntry, owner(ktDestructuringDeclarationEntry))
            );
            variables.add(padRight(namedVariable, suffix(ktDestructuringDeclarationEntry)));
        }

        J j = new J.VariableDeclarations(
                randomId(),
                prefix(ktDestructuringDeclaration),
                Markers.EMPTY.addIfAbsent(new OmitEquals(randomId())),
                emptyList(),
                emptyList(),
                null,
                null,
                emptyList(),
                variables
        );

        if (entries.size() == 1) {
            // Handle potential redundant parentheses
            List<PsiElement> allChildren = getAllChildren(ktDestructuringDeclaration);
            int l = findFirstLPAR(allChildren, 0);
            int r = findLastRPAR(allChildren, allChildren.size() - 1);
            if (l >= 0 && l < r) {
                j = new J.Parentheses<>(randomId(), Space.EMPTY, Markers.EMPTY, padRight(j, Space.EMPTY));
            }
        }
        return j;
    }

    private J.Modifier mapModifier(PsiElement modifier, List<J.Annotation> annotations, @Nullable Set<PsiElement> consumedSpaces) {
        Space prefix = prefix(modifier, consumedSpaces);
        J.Modifier.Type type;
        String keyword = null;
        switch (modifier.getText()) {
            case "public":
                type = J.Modifier.Type.Public;
                break;
            case "protected":
                type = J.Modifier.Type.Protected;
                break;
            case "private":
                type = J.Modifier.Type.Private;
                break;
            case "abstract":
                type = J.Modifier.Type.Abstract;
                break;
            case "val":
                type = J.Modifier.Type.Final;
                break;
            default:
                type = J.Modifier.Type.LanguageExtension;
                keyword = modifier.getText();
                break;
        }
        return new J.Modifier(
                randomId(),
                prefix,
                Markers.EMPTY,
                keyword,
                type,
                annotations
        );
    }

    private List<JRightPadded<Statement>> mapParameters(@Nullable KtParameterList list, ExecutionContext data) {
        if (list == null) {
            return emptyList();
        }

        List<KtParameter> ktParameters = list.getParameters();
        List<JRightPadded<Statement>> statements = new ArrayList<>(ktParameters.size());

        for (int i = 0; i < ktParameters.size(); i++) {
            KtParameter ktParameter = ktParameters.get(i);
            Statement statement = convertToStatement(ktParameter.accept(this, data));
            statements.add(maybeTrailingComma(ktParameter, padRight(statement, endFixAndSuffix(ktParameter)), i == ktParameters.size() - 1));
        }

        if (ktParameters.isEmpty()) {
            Statement param = new J.Empty(randomId(), prefix(list.getRightParenthesis()), Markers.EMPTY);
            statements.add(padRight(param, Space.EMPTY));
        }

        return statements;
    }

    @Nullable
    private JContainer<TypeTree> mapSuperTypeList(@Nullable KtSuperTypeList ktSuperTypeList, ExecutionContext data) {
        if (ktSuperTypeList == null) {
            return null;
        }

        List<KtSuperTypeListEntry> ktSuperTypeListEntries = ktSuperTypeList.getEntries();
        List<JRightPadded<TypeTree>> superTypes = new ArrayList<>(ktSuperTypeListEntries.size());
        Markers markers = Markers.EMPTY;

        for (int i = 0; i < ktSuperTypeListEntries.size(); i++) {
            KtSuperTypeListEntry superTypeListEntry = ktSuperTypeListEntries.get(i);

            if (superTypeListEntry instanceof KtSuperTypeCallEntry) {
                KtSuperTypeCallEntry superTypeCallEntry = (KtSuperTypeCallEntry) superTypeListEntry;
                TypeTree typeTree = (TypeTree) superTypeCallEntry.getCalleeExpression().accept(this, data);
                JContainer<Expression> args;

                if (!superTypeCallEntry.getValueArguments().isEmpty()) {
                    args = mapValueArguments(superTypeCallEntry.getValueArgumentList(), data);
                } else {
                    KtValueArgumentList ktArgList = superTypeCallEntry.getValueArgumentList();
                    args = JContainer.build(
                            prefix(ktArgList),
                            singletonList(padRight(new J.Empty(randomId(), prefix(requireNonNull(ktArgList).getRightParenthesis()), Markers.EMPTY), Space.EMPTY)),
                            markers
                    );
                }

                K.ConstructorInvocation delegationCall = new K.ConstructorInvocation(
                        randomId(),
                        prefix(superTypeListEntry),
                        Markers.EMPTY,
                        typeTree,
                        args
                );
                superTypes.add(padRight(delegationCall, suffix(superTypeCallEntry)));
            } else if (superTypeListEntry instanceof KtSuperTypeEntry ||
                       superTypeListEntry instanceof KtDelegatedSuperTypeEntry) {
                TypeTree typeTree = (TypeTree) superTypeListEntry.accept(this, data);

                if (i == 0) {
                    typeTree = typeTree.withPrefix(prefix(superTypeListEntry));
                }

                superTypes.add(padRight(typeTree, suffix(superTypeListEntry)));
            } else {
                throw new UnsupportedOperationException("TODO");
            }
        }

        superTypes = ListUtils.mapFirst(superTypes, rp -> rp.withElement(rp.getElement().withPrefix(merge(prefix(ktSuperTypeList), rp.getElement().getPrefix()))));
        return JContainer.build(Space.EMPTY, superTypes, Markers.EMPTY);
    }

    /**
     * Compared to the other mapValueArguments method, this method supports trailing lambda
     */
    private JContainer<Expression> mapValueArgumentsMaybeWithTrailingLambda(@Nullable KtValueArgumentList valueArgumentList,
                                                                            List<KtValueArgument> ktValueArguments,
                                                                            ExecutionContext data) {
        List<JRightPadded<Expression>> expressions = new ArrayList<>(ktValueArguments.size());
        Markers markers = Markers.EMPTY;

        if (valueArgumentList != null && valueArgumentList.getArguments().isEmpty()) {
            Expression arg = new J.Empty(randomId(), prefix(valueArgumentList.getRightParenthesis()), Markers.EMPTY);
            expressions.add(padRight(arg, Space.EMPTY));
        }

        for (int i = 0; i < ktValueArguments.size(); i++) {
            KtValueArgument ktValueArgument = ktValueArguments.get(i);
            Expression expr = convertToExpression(ktValueArgument.accept(this, data));

            Markers rpMarkers = Markers.EMPTY;
            if (valueArgumentList != null && i == valueArgumentList.getArguments().size() - 1) {
                PsiElement maybeTrailingComma = findTrailingComma(ktValueArgument);
                if (maybeTrailingComma != null) {
                    rpMarkers = rpMarkers.addIfAbsent(new TrailingComma(randomId(), suffix(maybeTrailingComma)));
                }
            }

            expressions.add(padRight(expr, suffix(ktValueArgument), rpMarkers));
        }

        if (valueArgumentList == null) {
            markers = markers.addIfAbsent(new OmitParentheses(randomId()));
        }

        Space prefix = valueArgumentList != null ? prefix(valueArgumentList) : Space.EMPTY;
        return JContainer.build(prefix, expressions, markers);
    }

    private JContainer<Expression> mapValueArguments(@Nullable KtValueArgumentList argumentList, ExecutionContext data) {
        if (argumentList == null) {
            return JContainer.empty();
        }

        List<KtValueArgument> ktValueArguments = argumentList.getArguments();
        List<JRightPadded<Expression>> expressions = new ArrayList<>(ktValueArguments.size());

        if (ktValueArguments.isEmpty()) {
            Expression arg = new J.Empty(randomId(), prefix(argumentList.getRightParenthesis()), Markers.EMPTY);
            expressions.add(padRight(arg, Space.EMPTY));
        } else {
            for (int i = 0; i < ktValueArguments.size(); i++) {
                KtValueArgument ktValueArgument = ktValueArguments.get(i);
                Expression expr = convertToExpression(ktValueArgument.accept(this, data));
                expressions.add(maybeTrailingComma(ktValueArgument, padRight(expr, suffix(ktValueArgument)), i == ktValueArguments.size() - 1));
            }
        }

        return JContainer.build(prefix(argumentList), expressions, Markers.EMPTY);
    }

    private Space toSpace(@Nullable PsiElement element) {
        if (element == null || !isSpace(element.getNode())) {
            return Space.EMPTY;
        }

        IElementType elementType = element.getNode().getElementType();
        if (elementType == KtTokens.WHITE_SPACE) {
            return Space.build(maybeAdjustCRLF(element), emptyList());
        } else if (elementType == KtTokens.EOL_COMMENT ||
                   elementType == KtTokens.BLOCK_COMMENT) {
            String nodeText = maybeAdjustCRLF(element);
            boolean isBlockComment = ((PsiComment) element).getTokenType() == KtTokens.BLOCK_COMMENT;
            String comment = isBlockComment ? nodeText.substring(2, nodeText.length() - 2) : nodeText.substring(2);
            List<Comment> comments = new ArrayList<>(1);
            comments.add(new TextComment(isBlockComment, comment, "", Markers.EMPTY));
            return Space.build("", comments);
        } else if (elementType == KtTokens.DOC_COMMENT) {
            return kdocToSpace((KDoc) element);
        }

        return Space.EMPTY;
    }

    // replace `\n` to CRLF back if it's CRLF in the source
    private String maybeAdjustCRLF(PsiElement element) {
        String text = element.getText();
        boolean isStringTemplateEntry = element instanceof KtLiteralStringTemplateEntry;
        if (!isSpace(element.getNode()) && !isStringTemplateEntry) {
            return text;
        }

        TextRange range = element.getTextRange();
        int left = findFirstGreaterOrEqual(cRLFLocations, range.getStartOffset());
        int right = left != -1 ? findFirstLessOrEqual(cRLFLocations, range.getEndOffset(), left) : -1;
        boolean hasCRLF = left != -1 && left <= right;
        if (hasCRLF) {
            for (int i = right; i >= left; i--) {
                text = replaceNewLineWithCRLF(text, cRLFLocations.get(i) - range.getStartOffset());
            }
        }
        return text;
    }

    private Space kdocToSpace(KDoc kDoc) {
        StringBuilder sb = new StringBuilder();

        Iterator<PsiElement> iterator = PsiUtilsKt.getAllChildren(kDoc).iterator();
        while (iterator.hasNext()) {
            PsiElement it = iterator.next();
            String text = it.getText();
            if (it instanceof PsiWhiteSpace) {
                // replace `\n` to CRLF back if it's CRLF in the source
                TextRange range = it.getTextRange();
                int left = findFirstGreaterOrEqual(cRLFLocations, range.getStartOffset());
                int right = left != -1 ? findFirstLessOrEqual(cRLFLocations, range.getEndOffset(), left) : -1;
                boolean hasCRLF = left != -1 && left <= right;

                if (hasCRLF) {
                    for (int i = right; i >= left; i--) {
                        text = replaceNewLineWithCRLF(text, cRLFLocations.get(i) - range.getStartOffset());
                    }
                }
            }

            sb.append(text);
        }

        String source = sb.toString();
        String comment = source.substring(2, source.length() - 2);
        List<Comment> comments = new ArrayList<>(1);
        comments.add(new TextComment(true, comment, "", Markers.EMPTY));
        return Space.build("", comments);
    }

    private Space space(@Nullable PsiElement node) {
        Space space = Space.EMPTY;
        while (node != null) {
            if (isSpace(node.getNode())) {
                space = merge(space, toSpace(node));
            } else {
                break;
            }
            node = node.getNextSibling();
        }
        return space;
    }

    public static Space merge(@Nullable Space s1, @Nullable Space s2) {
        if (s1 == null || s1.isEmpty()) {
            return s2 != null ? s2 : Space.EMPTY;
        } else if (s2 == null || s2.isEmpty()) {
            return s1;
        }

        if (s1.getComments().isEmpty()) {
            return Space.build(s1.getWhitespace() + s2.getWhitespace(), s2.getComments());
        } else {
            List<Comment> newComments = ListUtils.mapLast(s1.getComments(), c -> c.withSuffix(c.getSuffix() + s2.getWhitespace()));
            newComments.addAll(s2.getComments());
            return Space.build(s1.getWhitespace(), newComments);
        }
    }

    private J.Modifier buildFinalModifier() {
        return new J.Modifier(
                randomId(),
                Space.EMPTY,
                Markers.EMPTY,
                null,
                J.Modifier.Type.Final,
                emptyList()
        );
    }

    @Nullable
    private PsiElement findLastNotSpaceChild(@Nullable PsiElement parent) {
        return findLastChild(parent, psi -> !isSpace(psi.getNode()));
    }

    @Nullable
    private static PsiElement findFirstChild(@Nullable PsiElement parent, Predicate<PsiElement> condition) {
        if (parent == null) {
            return null;
        }

        for (PsiElement child = parent.getFirstChild(); child != null; child = child.getNextSibling()) {
            if (condition.test(child)) {
                return child;
            }
        }

        return null;
    }

    @Nullable
    private static PsiElement findFirstNonSpaceChild(@Nullable PsiElement parent) {
        return findFirstChild(parent, child -> !isSpace(child.getNode()));
    }

    @Nullable
    private static PsiElement findLastChild(@Nullable PsiElement parent, Predicate<PsiElement> condition) {
        if (parent == null) {
            return null;
        }

        for (PsiElement child = parent.getLastChild(); child != null; child = child.getPrevSibling()) {
            if (condition.test(child)) {
                return child;
            }
        }

        return null;
    }

    // Search for the last child that satisfies a given condition. If at any point, a child meets a break condition before the condition is satisfied, the function should return null.
    @Nullable
    private static PsiElement findLastChild(@Nullable PsiElement parent, Predicate<PsiElement> condition,  Predicate<PsiElement> breakCondition) {
        if (parent == null) {
            return null;
        }

        for (PsiElement child = parent.getLastChild(); child != null; child = child.getPrevSibling()) {
            if (condition.test(child)) {
                return child;
            }

            if (breakCondition.test(child)) {
                return null;
            }
        }

        return null;
    }

    @Nullable
    private PsiElement findLastSpaceChild(@Nullable PsiElement parent) {
        if (parent == null) {
            return null;
        }

        PsiElement ret = null;
        for (PsiElement child = parent.getLastChild(); child != null; child = child.getPrevSibling()) {
            if (isSpace(child.getNode())) {
                ret = child;
            } else {
                break;
            }
        }
        return ret;
    }

    private static <E> void addIfNotNull(Set<E> set, @Nullable E element) {
        if (element != null) {
            set.add(element);
        }
    }

    private static Set<PsiElement> preConsumedInfix(PsiElement element) {
        Set<PsiElement> consumed = new HashSet<>();
        addIfNotNull(consumed, getFirstSpaceChildOrNull(element));
        return consumed;
    }

    @Nullable
    private PsiElement findTrailingComma(PsiElement element) {
        PsiElement nextSibling = element.getNextSibling();
        while (nextSibling != null) {
            if (nextSibling.getNode().getElementType() == KtTokens.COMMA) {
                return nextSibling;
            }
            nextSibling = nextSibling.getNextSibling();
        }
        return null;
    }

    private int findFirstGreaterOrEqual(List<Integer> sequence, int target) {
        int left = 0;
        int right = sequence.size() - 1;
        int resultIndex = -1;

        while (left <= right) {
            int mid = left + (right - left) / 2;
            int midValue = sequence.get(mid);

            if (midValue >= target) {
                resultIndex = mid;
                right = mid - 1;
            } else {
                left = mid + 1;
            }
        }

        return resultIndex;
    }

    private int findFirstLessOrEqual(List<Integer> sequence, int target, int left) {
        int right = sequence.size() - 1;
        int resultIndex = -1;

        while (left <= right) {
            int mid = left + (right - left) / 2;
            int midValue = sequence.get(mid);

            if (midValue <= target) {
                resultIndex = mid;
                left = mid + 1;
            } else {
                right = mid - 1;
            }
        }

        return resultIndex;
    }

    private String replaceNewLineWithCRLF(String source, int index) {
        if (index < 0 || index >= source.length()) {
            return source;
        }

        StringBuilder sb = new StringBuilder(source);
        char charAtIndex = source.charAt(index);
        if (charAtIndex != '\n') {
            return source;
        }

        sb.setCharAt(index, '\r');
        sb.insert(index + 1, '\n');

        return sb.toString();
    }

    private static @Nullable ASTNode getNodeOrNull(@Nullable PsiElement psiElement) {
        return psiElement != null ? psiElement.getNode() : null;
    }
}<|MERGE_RESOLUTION|>--- conflicted
+++ resolved
@@ -1255,15 +1255,12 @@
 
         if (typeAlias.getTypeParameterList() != null) {
             typeExpression = (TypeTree) typeAlias.getTypeParameterList().accept(this, data);
-<<<<<<< HEAD
-=======
 
             if (typeExpression instanceof J.ParameterizedType) {
                 typeExpression = mapType(typeExpression);
                 Space prefix = name.getPrefix();
                 typeExpression = ((J.ParameterizedType) typeExpression).withClazz(name.withPrefix(Space.EMPTY).withPrefix(prefix));
             }
->>>>>>> f9d7031f
         }
 
         Expression expr = convertToExpression(typeAlias.getTypeReference().accept(this, data));
